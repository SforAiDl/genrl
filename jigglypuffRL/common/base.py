import torch
import torch.nn as nn
from torch.distributions import Categorical, Normal


class BasePolicy(nn.Module):
<<<<<<< HEAD
    def __init__(self, discrete, state_dim, action_dim, hidden, **kwargs):
        super(BasePolicy, self).__init__()

        self.discrete = discrete
        self.state_dim = state_dim
        self.action_dim = action_dim
        self.hidden = hidden
=======
    def __init__(self, discrete, **kwargs):
        super(BasePolicy, self).__init__()

        self.discrete = discrete
>>>>>>> b0822880
        self.action_lim = kwargs["action_lim"] if "action_lim" in kwargs else 1.0
        self.action_var = kwargs["action_var"] if "action_var" in kwargs else 0.1
        self.sac = kwargs["sac"] if "sac" in kwargs else False

        if self.sac:
            self.fc_mean = nn.Linear(self.hidden[-1], self.action_dim)
            self.fc_std = nn.Linear(self.hidden[-1], self.action_dim)

        self.model = None

    def forward(self, state):
<<<<<<< HEAD
        state = self.model.forward(state)
        state = nn.ReLU()(state)
        if self.sac:
            mean = self.fc_mean(state)
            log_std = self.fc_std(state)
            log_std = torch.clamp(log_std, min=-20.0, max=2.0)
            return mean, log_std

        return state
=======
        return self.model.forward(state)
>>>>>>> b0822880

    def get_action(self, state, deterministic=False):
        action_probs = self.forward(state)

        if self.discrete:
            action_probs = nn.Softmax(dim=-1)(action_probs)
            if deterministic:
                action = (torch.argmax(action_probs, dim=-1), None)
            else:
                distribution = Categorical(probs=action_probs)
                action = (distribution.sample(), distribution)
        else:
            action_probs = nn.Tanh()(action_probs) * self.action_lim
            if deterministic:
                action = (action_probs, None)
            else:
                distribution = Normal(action_probs, self.action_var)
                action = (distribution.sample(), distribution)
        return action


class BaseValue(nn.Module):
    def __init__(self):
        super(BaseValue, self).__init__()

        self.model = None

    def forward(self, x):
        return self.model.forward(x)
        
    def get_value(self, x):
        return self.forward(x).squeeze(-1)


class BaseActorCritic(nn.Module):
    def __init__(self, disc):
        super(BaseActorCritic, self).__init__()

        self.actor = None
        self.critic = None

    def get_action(self, state, deterministic=False):
        state = torch.as_tensor(state).float()
        return self.actor.get_action(state, deterministic=deterministic)

    def get_value(self, state):
        state = torch.as_tensor(state).float()
        return self.critic.get_value(state)<|MERGE_RESOLUTION|>--- conflicted
+++ resolved
@@ -4,7 +4,6 @@
 
 
 class BasePolicy(nn.Module):
-<<<<<<< HEAD
     def __init__(self, discrete, state_dim, action_dim, hidden, **kwargs):
         super(BasePolicy, self).__init__()
 
@@ -12,12 +11,7 @@
         self.state_dim = state_dim
         self.action_dim = action_dim
         self.hidden = hidden
-=======
-    def __init__(self, discrete, **kwargs):
-        super(BasePolicy, self).__init__()
 
-        self.discrete = discrete
->>>>>>> b0822880
         self.action_lim = kwargs["action_lim"] if "action_lim" in kwargs else 1.0
         self.action_var = kwargs["action_var"] if "action_var" in kwargs else 0.1
         self.sac = kwargs["sac"] if "sac" in kwargs else False
@@ -29,19 +23,15 @@
         self.model = None
 
     def forward(self, state):
-<<<<<<< HEAD
         state = self.model.forward(state)
-        state = nn.ReLU()(state)
         if self.sac:
+            state = nn.ReLU()(state)
             mean = self.fc_mean(state)
             log_std = self.fc_std(state)
             log_std = torch.clamp(log_std, min=-20.0, max=2.0)
             return mean, log_std
 
         return state
-=======
-        return self.model.forward(state)
->>>>>>> b0822880
 
     def get_action(self, state, deterministic=False):
         action_probs = self.forward(state)

<<<<<<< HEAD
from genrl import PPO1, TD3, CovertypeDataBandit, NeuralGreedyAgent
from genrl.deep.common import BanditTrainer, OffPolicyTrainer, OnPolicyTrainer
=======
from genrl import DDPG, PPO1
from genrl.deep.common import OffPolicyTrainer, OnPolicyTrainer
>>>>>>> 1c94f270
from genrl.environments import VectorEnv


def test_on_policy_trainer():
    env = VectorEnv("CartPole-v1", 2)
    algo = PPO1("mlp", env)
    trainer = OnPolicyTrainer(algo, env, ["stdout"], epochs=1, evaluate_episodes=2)
    assert not trainer.off_policy
    trainer.train()
    trainer.evaluate()


def test_off_policy_trainer():
    env = VectorEnv("Pendulum-v0", 2)
    algo = DDPG("mlp", env, replay_size=100)
    trainer = OffPolicyTrainer(algo, env, ["stdout"], epochs=1, evaluate_episodes=2)
    assert trainer.off_policy
    trainer.train()
<<<<<<< HEAD


def test_bandit_policy_trainer():
    bandit = CovertypeDataBandit(download=True)
    agent = NeuralGreedyAgent(bandit)
    trainer = BanditTrainer(agent, bandit, log_mode=["stdout"])
    trainer.train(timesteps=10, update_interval=2, update_after=5, batch_size=2)
=======
    trainer.evaluate()
>>>>>>> 1c94f270
<|MERGE_RESOLUTION|>--- conflicted
+++ resolved
@@ -1,10 +1,5 @@
-<<<<<<< HEAD
-from genrl import PPO1, TD3, CovertypeDataBandit, NeuralGreedyAgent
 from genrl.deep.common import BanditTrainer, OffPolicyTrainer, OnPolicyTrainer
-=======
-from genrl import DDPG, PPO1
-from genrl.deep.common import OffPolicyTrainer, OnPolicyTrainer
->>>>>>> 1c94f270
+from genrl import DDPG, PPO1, CovertypeDataBandit, NeuralGreedyAgent
 from genrl.environments import VectorEnv
 
 
@@ -23,14 +18,11 @@
     trainer = OffPolicyTrainer(algo, env, ["stdout"], epochs=1, evaluate_episodes=2)
     assert trainer.off_policy
     trainer.train()
-<<<<<<< HEAD
+    trainer.evaluate()
 
 
 def test_bandit_policy_trainer():
     bandit = CovertypeDataBandit(download=True)
     agent = NeuralGreedyAgent(bandit)
     trainer = BanditTrainer(agent, bandit, log_mode=["stdout"])
-    trainer.train(timesteps=10, update_interval=2, update_after=5, batch_size=2)
-=======
-    trainer.evaluate()
->>>>>>> 1c94f270
+    trainer.train(timesteps=10, update_interval=2, update_after=5, batch_size=2)
--- conflicted
+++ resolved
@@ -1,10 +1,6 @@
 import shutil
 
-<<<<<<< HEAD
-from genrl.utils.logger import Logger
-=======
 from genrl.utils import Logger
->>>>>>> fa145bd0
 
 
 def test_loggers():

import gym, shutil

from genrl import (
    TD3,
    SAC,
    DDPG,
    PPO1,
    VPG,
    DQN,
    A2C,
)
from genrl.deep.common import (
    OffPolicyTrainer,
    OnPolicyTrainer,
    Logger,
    OrnsteinUhlenbeckActionNoise,
    NormalActionNoise,
    venv,
)


class TestAlgos:
    def test_sac(self):
        env = venv("Pendulum-v0", 2)
        algo = SAC("mlp", env, layers=[1, 1])

        trainer = OffPolicyTrainer(
            algo, env, log_mode=["csv"], logdir="./logs", epochs=1, render=False
        )
        trainer.train()
        shutil.rmtree("./logs")

    def test_td3(self):
        env = venv("Pendulum-v0", 2)
        algo = TD3("mlp", env, noise=OrnsteinUhlenbeckActionNoise, layers=[1, 1])

        trainer = OffPolicyTrainer(
            algo, env, log_mode=["csv"], logdir="./logs", epochs=1, evaluate_episodes=2
        )
        trainer.train()
        trainer.evaluate()
        shutil.rmtree("./logs")

    def test_ppo1(self):
        env = venv("Pendulum-v0", 2)
        algo = PPO1("mlp", env, layers=[1, 1])

        trainer = OnPolicyTrainer(
            algo, env, log_mode=["csv"], logdir="./logs", epochs=1, evaluate_episodes=2
        )
        trainer.train()
        trainer.evaluate()
        shutil.rmtree("./logs")

    def test_vpg(self):
        env = venv("CartPole-v0", 2)
        algo = VPG("mlp", env, layers=[1, 1])

        trainer = OnPolicyTrainer(
            algo, env, log_mode=["csv"], logdir="./logs", epochs=1, evaluate_episodes=2
        )
        trainer.train()
        trainer.evaluate()
        shutil.rmtree("./logs")

    def test_ddpg(self):
        env = venv("Pendulum-v0", 2)
        algo = DDPG("mlp", env, noise=NormalActionNoise, layers=[1, 1])

        trainer = OffPolicyTrainer(
            algo, env, log_mode=["csv"], logdir="./logs", epochs=1, evaluate_episodes=2
        )
        trainer.train()
        trainer.evaluate()
        shutil.rmtree("./logs")

    def test_dqn(self):
        env = venv("CartPole-v0", 2)
        # DQN
        algo = DQN("mlp", env)

        trainer = OffPolicyTrainer(
            algo, env, log_mode=["csv"], logdir="./logs", epochs=1, evaluate_episodes=2
        )
        trainer.train()
        trainer.evaluate()
        shutil.rmtree("./logs")

        # Double DQN with prioritized replay buffer
        algo1 = DQN("mlp", env, double_dqn=True, prioritized_replay=True)

        trainer = OffPolicyTrainer(
            algo, env, log_mode=["csv"], logdir="./logs", epochs=1, render=False
        )
        trainer.train()
        shutil.rmtree("./logs")

        # Noisy DQN
        algo2 = DQN("mlp", env, noisy_dqn=True)

        trainer = OffPolicyTrainer(
            algo, env, log_mode=["csv"], logdir="./logs", epochs=1, render=False
        )
        trainer.train()
        shutil.rmtree("./logs")

        # Dueling DQN
        algo3 = DQN("mlp", env, dueling_dqn=True)

        trainer = OffPolicyTrainer(
            algo, env, log_mode=["csv"], logdir="./logs", epochs=1, render=False
        )
        trainer.train()
        shutil.rmtree("./logs")

        # Categorical DQN
        algo4 = DQN("mlp", env, categorical_dqn=True)

        trainer = OffPolicyTrainer(
            algo, env, log_mode=["csv"], logdir="./logs", epochs=1, render=False
        )
        trainer.train()
        shutil.rmtree("./logs")

    def test_a2c(self):
        env = venv("CartPole-v0", 1)

        # A2C
        algo = A2C("mlp", env)

        trainer = OnPolicyTrainer(
            algo, env, log_mode=["csv"], logdir="./logs", epochs=1
        )
        trainer.train()
        shutil.rmtree("./logs")

<<<<<<< HEAD
    def test_dqn_cnn(self):
        env = gym.make("Pong-v0")

        # DQN
        algo = DQN("cnn", env)

        trainer = OffPolicyTrainer(
            algo, env, log_mode=["csv"], logdir="./logs", epochs=1, steps_per_epoch=200
        )
        trainer.train()
        shutil.rmtree("./logs")

        # Double DQN with prioritized replay buffer
        algo1 = DQN("cnn", env, double_dqn=True, prioritized_replay=True)

        trainer = OffPolicyTrainer(
            algo, env, log_mode=["csv"], logdir="./logs", epochs=1, steps_per_epoch=200
        )
        trainer.train()
        shutil.rmtree("./logs")

        # Noisy DQN
        algo2 = DQN("cnn", env, noisy_dqn=True)

        trainer = OffPolicyTrainer(
            algo, env, log_mode=["csv"], logdir="./logs", epochs=1, steps_per_epoch=200
        )
        trainer.train()
        shutil.rmtree("./logs")

        # Dueling DQN
        algo3 = DQN("cnn", env, dueling_dqn=True)

        trainer = OffPolicyTrainer(
            algo, env, log_mode=["csv"], logdir="./logs", epochs=1, steps_per_epoch=200
        )
        trainer.train()
        shutil.rmtree("./logs")

        # Categorical DQN
        algo4 = DQN("cnn", env, categorical_dqn=True)

        trainer = OffPolicyTrainer(
            algo, env, log_mode=["csv"], logdir="./logs", epochs=1, steps_per_epoch=200
        )
        trainer.train()
        shutil.rmtree("./logs")
=======
    # def test_dqn_cnn(self):
    #     env = venv("Breakout-v0", 2)

    #     # DQN
    #     algo = DQN("cnn", env)

    #     trainer = OffPolicyTrainer(
    #         algo, env, log_mode=["csv"], logdir="./logs", epochs=1, steps_per_epoch=200
    #     )
    #     trainer.train()
    #     shutil.rmtree("./logs")

    #     # Double DQN with prioritized replay buffer
    #     algo1 = DQN("cnn", env, double_dqn=True, prioritized_replay=True)

    #     trainer = OffPolicyTrainer(
    #         algo, env, log_mode=["csv"], logdir="./logs", epochs=1, steps_per_epoch=200
    #     )
    #     trainer.train()
    #     shutil.rmtree("./logs")

    #     # Noisy DQN
    #     algo2 = DQN("cnn", env, noisy_dqn=True)

    #     trainer = OffPolicyTrainer(
    #         algo, env, log_mode=["csv"], logdir="./logs", epochs=1, steps_per_epoch=200
    #     )
    #     trainer.train()
    #     shutil.rmtree("./logs")

    #     # Dueling DQN
    #     algo3 = DQN("cnn", env, dueling_dqn=True)

    #     trainer = OffPolicyTrainer(
    #         algo, env, log_mode=["csv"], logdir="./logs", epochs=1, steps_per_epoch=200
    #     )
    #     trainer.train()
    #     shutil.rmtree("./logs")

    #     # Categorical DQN
    #     algo4 = DQN("cnn", env, categorical_dqn=True)

    #     trainer = OffPolicyTrainer(
    #         algo, env, log_mode=["csv"], logdir="./logs", epochs=1, steps_per_epoch=200
    #     )
    #     trainer.train()
    #     shutil.rmtree("./logs")
>>>>>>> 7b9e0647
<|MERGE_RESOLUTION|>--- conflicted
+++ resolved
@@ -1,4 +1,5 @@
-import gym, shutil
+import gym
+import shutil
 
 from genrl import (
     TD3,
@@ -90,7 +91,7 @@
         algo1 = DQN("mlp", env, double_dqn=True, prioritized_replay=True)
 
         trainer = OffPolicyTrainer(
-            algo, env, log_mode=["csv"], logdir="./logs", epochs=1, render=False
+            algo1, env, log_mode=["csv"], logdir="./logs", epochs=1, render=False
         )
         trainer.train()
         shutil.rmtree("./logs")
@@ -99,7 +100,7 @@
         algo2 = DQN("mlp", env, noisy_dqn=True)
 
         trainer = OffPolicyTrainer(
-            algo, env, log_mode=["csv"], logdir="./logs", epochs=1, render=False
+            algo2, env, log_mode=["csv"], logdir="./logs", epochs=1, render=False
         )
         trainer.train()
         shutil.rmtree("./logs")
@@ -108,7 +109,7 @@
         algo3 = DQN("mlp", env, dueling_dqn=True)
 
         trainer = OffPolicyTrainer(
-            algo, env, log_mode=["csv"], logdir="./logs", epochs=1, render=False
+            algo3, env, log_mode=["csv"], logdir="./logs", epochs=1, render=False
         )
         trainer.train()
         shutil.rmtree("./logs")
@@ -117,7 +118,7 @@
         algo4 = DQN("mlp", env, categorical_dqn=True)
 
         trainer = OffPolicyTrainer(
-            algo, env, log_mode=["csv"], logdir="./logs", epochs=1, render=False
+            algo4, env, log_mode=["csv"], logdir="./logs", epochs=1, render=False
         )
         trainer.train()
         shutil.rmtree("./logs")
@@ -134,55 +135,6 @@
         trainer.train()
         shutil.rmtree("./logs")
 
-<<<<<<< HEAD
-    def test_dqn_cnn(self):
-        env = gym.make("Pong-v0")
-
-        # DQN
-        algo = DQN("cnn", env)
-
-        trainer = OffPolicyTrainer(
-            algo, env, log_mode=["csv"], logdir="./logs", epochs=1, steps_per_epoch=200
-        )
-        trainer.train()
-        shutil.rmtree("./logs")
-
-        # Double DQN with prioritized replay buffer
-        algo1 = DQN("cnn", env, double_dqn=True, prioritized_replay=True)
-
-        trainer = OffPolicyTrainer(
-            algo, env, log_mode=["csv"], logdir="./logs", epochs=1, steps_per_epoch=200
-        )
-        trainer.train()
-        shutil.rmtree("./logs")
-
-        # Noisy DQN
-        algo2 = DQN("cnn", env, noisy_dqn=True)
-
-        trainer = OffPolicyTrainer(
-            algo, env, log_mode=["csv"], logdir="./logs", epochs=1, steps_per_epoch=200
-        )
-        trainer.train()
-        shutil.rmtree("./logs")
-
-        # Dueling DQN
-        algo3 = DQN("cnn", env, dueling_dqn=True)
-
-        trainer = OffPolicyTrainer(
-            algo, env, log_mode=["csv"], logdir="./logs", epochs=1, steps_per_epoch=200
-        )
-        trainer.train()
-        shutil.rmtree("./logs")
-
-        # Categorical DQN
-        algo4 = DQN("cnn", env, categorical_dqn=True)
-
-        trainer = OffPolicyTrainer(
-            algo, env, log_mode=["csv"], logdir="./logs", epochs=1, steps_per_epoch=200
-        )
-        trainer.train()
-        shutil.rmtree("./logs")
-=======
     # def test_dqn_cnn(self):
     #     env = venv("Breakout-v0", 2)
 
@@ -229,5 +181,4 @@
     #         algo, env, log_mode=["csv"], logdir="./logs", epochs=1, steps_per_epoch=200
     #     )
     #     trainer.train()
-    #     shutil.rmtree("./logs")
->>>>>>> 7b9e0647
+    #     shutil.rmtree("./logs")
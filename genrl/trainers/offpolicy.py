from typing import Type, Union

import numpy as np

<<<<<<< HEAD
from genrl.deep.common.buffers import PrioritizedBuffer, ReplayBuffer
from genrl.trainers.base import Trainer
=======
from genrl.core import PrioritizedBuffer, ReplayBuffer
from genrl.trainers import Trainer
>>>>>>> fa145bd0
from genrl.utils import safe_mean


class OffPolicyTrainer(Trainer):
    """Off Policy Trainer Class

    Trainer class for all the Off Policy Agents: DQN (all variants), DDPG, TD3 and SAC

    Attributes:
        agent (object): Agent algorithm object
        env (object): Environment
        buffer (object): Replay Buffer object
        max_ep_len (int): Maximum Episode length for training
        warmup_steps (int): Number of warmup steps. (random actions are taken to add randomness to training)
        start_update (int): Timesteps after which the agent networks should start updating
        update_interval (int): Timesteps between target network updates
        log_mode (:obj:`list` of str): List of different kinds of logging. Supported: ["csv", "stdout", "tensorboard"]
        log_key (str): Key plotted on x_axis. Supported: ["timestep", "episode"]
        log_interval (int): Timesteps between successive logging of parameters onto the console
        logdir (str): Directory where log files should be saved.
        epochs (int): Total number of epochs to train for
        max_timesteps (int): Maximum limit of timesteps to train for
        off_policy (bool): True if the agent is an off policy agent, False if it is on policy
        save_interval (int): Timesteps between successive saves of the agent's important hyperparameters
        save_model (str): Directory where the checkpoints of agent parameters should be saved
        run_num (int): A run number allotted to the save of parameters
        load_model (str): File to load saved parameter checkpoint from
        render (bool): True if environment is to be rendered during training, else False
        evaluate_episodes (int): Number of episodes to evaluate for
        seed (int): Set seed for reproducibility
    """

    def __init__(
        self,
        *args,
        buffer: Union[Type[ReplayBuffer], Type[PrioritizedBuffer]] = None,
        max_ep_len: int = 1000,
        warmup_steps: int = 1000,
        start_update: int = 1000,
        update_interval: int = 50,
        **kwargs
    ):
        super(OffPolicyTrainer, self).__init__(*args, off_policy=True, **kwargs)

        self.max_ep_len = max_ep_len
        self.warmup_steps = warmup_steps
        self.update_interval = update_interval
        self.start_update = start_update
        self.network = self.agent.network

        if buffer is None:
            if self.agent.replay_buffer is None:
                raise Exception("Off Policy Training requires a Replay Buffer")
        else:
            self.agent.replay_buffer = buffer
        self.buffer = self.agent.replay_buffer

    def train(self) -> None:
        """Main training method
        """
        if self.load_model is not None:
            self.load()

        state, episode_len, episode = (
            self.env.reset(),
            np.zeros(self.env.n_envs),
            np.zeros(self.env.n_envs),
        )
        total_steps = self.max_ep_len * self.epochs * self.env.n_envs

        if "noise" in self.agent.__dict__ and self.agent.noise is not None:
            self.agent.noise.reset()

        assert self.update_interval % self.env.n_envs == 0

        self.rewards = []

        for timestep in range(0, total_steps, self.env.n_envs):
            self.agent.update_params_before_select_action(timestep)

            if timestep < self.warmup_steps:
                action = np.array(self.env.sample())
            else:
                action = self.agent.select_action(state)

            next_state, reward, done, _ = self.env.step(action)

            if self.render:
                self.env.render()

            episode_len += 1

            done = [
                False if episode_len[i] == self.max_ep_len else done[i]
                for i, ep_len in enumerate(episode_len)
            ]

            self.buffer.push((state, action, reward, next_state, done))
            state = next_state.copy()

            if np.any(done) or np.any(episode_len == self.max_ep_len):
                if "noise" in self.agent.__dict__ and self.agent.noise is not None:
                    self.agent.noise.reset()

                if sum(episode) % self.log_interval == 0:
                    self.logger.write(
                        {
                            "timestep": timestep,
                            "Episode": sum(episode),
                            **self.agent.get_logging_params(),
                            "Episode Reward": safe_mean(self.rewards),
                        },
                        self.log_key,
                    )
                    self.rewards = []

                for i, di in enumerate(done):
                    if di:
                        self.rewards.append(self.env.episode_reward[i])
                        self.env.episode_reward[i] = 0
                        episode_len[i] = 0
                        episode[i] += 1

            if timestep >= self.start_update and timestep % self.update_interval == 0:
                self.agent.update_params(self.update_interval)

            if (
                timestep >= self.start_update
                and self.save_interval != 0
                and timestep % self.save_interval == 0
            ):
                self.save(timestep)

            if timestep >= self.max_timesteps:
                break

        self.env.close()
        self.logger.close()<|MERGE_RESOLUTION|>--- conflicted
+++ resolved
@@ -2,13 +2,8 @@
 
 import numpy as np
 
-<<<<<<< HEAD
-from genrl.deep.common.buffers import PrioritizedBuffer, ReplayBuffer
-from genrl.trainers.base import Trainer
-=======
 from genrl.core import PrioritizedBuffer, ReplayBuffer
 from genrl.trainers import Trainer
->>>>>>> fa145bd0
 from genrl.utils import safe_mean
 
 

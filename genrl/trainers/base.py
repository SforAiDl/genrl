--- conflicted
+++ resolved
@@ -7,12 +7,7 @@
 import torch
 
 from genrl.environments.vec_env import VecEnv
-<<<<<<< HEAD
-from genrl.utils import set_seeds
-from genrl.utils.logger import Logger
-=======
 from genrl.utils import Logger, set_seeds
->>>>>>> fa145bd0
 
 
 class Trainer(ABC):

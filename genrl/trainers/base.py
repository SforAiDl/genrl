import os
from abc import ABC
from typing import Any, List, Optional, Union

import gym
import numpy as np
import torch
import toml

from genrl.environments.vec_env import VecEnv
from genrl.utils import Logger, set_seeds


class Trainer(ABC):
    """Base Trainer Class

    To be inherited specific use-cases

    Attributes:
        agent (object): Agent algorithm object
        env (object): Environment
        log_mode (:obj:`list` of str): List of different kinds of logging. Supported: ["csv", "stdout", "tensorboard"]
        log_key (str): Key plotted on x_axis. Supported: ["timestep", "episode"]
        log_interval (int): Timesteps between successive logging of parameters onto the console
        logdir (str): Directory where log files should be saved.
        epochs (int): Total number of epochs to train for
        max_timesteps (int): Maximum limit of timesteps to train for
        off_policy (bool): True if the agent is an off policy agent, False if it is on policy
        save_interval (int): Timesteps between successive saves of the agent's important hyperparameters
        save_model (str): Directory where the checkpoints of agent parameters should be saved
        run_num (int): A run number allotted to the save of parameters
        load_weights (str): Weights file
        load_hyperparams (str): File to load hyperparameters
        render (bool): True if environment is to be rendered during training, else False
        evaluate_episodes (int): Number of episodes to evaluate for
        seed (int): Set seed for reproducibility
    """

    def __init__(
        self,
        agent: Any,
        env: Union[gym.Env, VecEnv],
        log_mode: List[str] = ["stdout"],
        log_key: str = "timestep",
        log_interval: int = 10,
        logdir: str = "logs",
        epochs: int = 50,
        max_timesteps: int = None,
        off_policy: bool = False,
        save_interval: int = 0,
        save_model: str = "checkpoints",
        run_num: int = None,
        load_weights: str = None,
        load_hyperparams: str = None,
        render: bool = False,
        evaluate_episodes: int = 50,
        seed: Optional[int] = None,
    ):
        self.agent = agent
        self.env = env
        self.log_mode = log_mode
        self.log_key = log_key
        self.log_interval = log_interval
        self.logdir = logdir
        self.epochs = epochs
        self.max_timesteps = max_timesteps
        self.off_policy = off_policy
        self.save_interval = save_interval
        self.save_model = save_model
        self.run_num = run_num
        self.load_weights = load_weights
        self.load_hyperparams = load_hyperparams
        self.render = render
        self.evaluate_episodes = evaluate_episodes

        if seed is not None:
            set_seeds(seed, self.env)

        self.logger = Logger(logdir=logdir, formats=[*log_mode])

    def train(self) -> None:
        """Main training method

        To be defined in inherited classes
        """
        raise NotImplementedError

    def evaluate(self, render: bool = False) -> None:
        """Evaluate performance of Agent

        Args:
            render (bool): Option to render the environment during evaluation
        """
        episode, episode_reward = 0, np.zeros(self.env.n_envs)
        episode_rewards = []
        state = self.env.reset()
        while True:
            if self.off_policy:
                action = self.agent.select_action(state, deterministic=True)
            else:
                action, _, _ = self.agent.select_action(state)

            if isinstance(action, torch.Tensor):
                action = action.numpy()

            next_state, reward, done, _ = self.env.step(action)

            if render:
                self.env.render()

            episode_reward += reward
            state = next_state
            if np.any(done):
                for i, di in enumerate(done):
                    if di:
                        episode += 1
                        episode_rewards.append(episode_reward[i])
                        episode_reward[i] = 0
            if episode == self.evaluate_episodes:
                print(
                    "Evaluated for {} episodes, Mean Reward: {:.2f}, Std Deviation for the Reward: {:.2f}".format(
                        self.evaluate_episodes,
                        np.mean(episode_rewards),
                        np.std(episode_rewards),
                    )
                )
                return

    def save(self, timestep: int) -> None:
        """Function to save all relevant parameters of a given agent

        Args:
            timestep: The timestep during training at which model is being saved
        """
        algo_name = self.agent.__class__.__name__
        env_name = self.env.unwrapped.spec.id

        directory = self.save_model
        path = "{}/{}_{}".format(directory, algo_name, env_name)

        run_num = self.run_num

        if run_num is None:
            if not os.path.exists(path):
                os.makedirs(path)
                run_num = 0
            elif list(os.scandir(path)) == []:
                run_num = 0
            else:
                last_path = sorted(os.scandir(path), key=lambda d: d.stat().st_mtime)[
                    -1
                ].path
                run_num = int(last_path[len(path) + 1 :].split("-")[0]) + 1
            self.run_num = run_num

        filename_hyperparams = "{}/{}-log-{}.toml".format(path, run_num, timestep)
        filename_weights = "{}/{}-log-{}.pt".format(path, run_num, timestep)
        hyperparameters, weights = self.agent.get_hyperparams()
        with open(filename_hyperparams, mode="w") as f:
            toml.dump(hyperparameters, f)

        torch.save(weights, filename_weights)

    def load(self):
        """Function to load saved parameters of a given agent"""
<<<<<<< HEAD
=======
        path = self.load_model
>>>>>>> 52860956
        try:
            self.checkpoint_hyperparams = {}
            with open(self.load_hyperparams, mode="r") as f:
                self.checkpoint_hyperparams = toml.load(f, _dict=dict)

            for key, item in self.checkpoint_hyperparams.items():
                setattr(self, key, item)

        except FileNotFoundError:
            raise Exception("Invalid hyperparameters File Name")

        try:
            self.checkpoint_weights = torch.load(self.load_weights)
            self.agent._load_weights(self.checkpoint_weights)
        except FileNotFoundError:
            raise Exception("Invalid weights File Name")

        print("Loaded Pretrained Model weights and hyperparameters!")

    @property
    def n_envs(self) -> int:
        """Number of environments"""
        return self.env.n_envs<|MERGE_RESOLUTION|>--- conflicted
+++ resolved
@@ -163,10 +163,6 @@
 
     def load(self):
         """Function to load saved parameters of a given agent"""
-<<<<<<< HEAD
-=======
-        path = self.load_model
->>>>>>> 52860956
         try:
             self.checkpoint_hyperparams = {}
             with open(self.load_hyperparams, mode="r") as f:

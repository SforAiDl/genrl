--- conflicted
+++ resolved
@@ -32,13 +32,8 @@
 
     def train(self) -> None:
         """Main training method"""
-<<<<<<< HEAD
-        # if self.load_model is not None:
-        self.load()
-=======
-        if self.load_model is not None:
+        if self.load_weights is not None or self.load_hyperparams is not None:
             self.load()
->>>>>>> 52860956
 
         for epoch in range(self.epochs):
             self.agent.epoch_reward = np.zeros(self.env.n_envs)

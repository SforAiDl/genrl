--- conflicted
+++ resolved
@@ -4,13 +4,8 @@
 import numpy as np
 import torch
 
-<<<<<<< HEAD
-from genrl.deep.agents import OffPolicyAgentAC
-from genrl.deep.common.noise import ActionNoise
-=======
 from genrl.agents import OffPolicyAgentAC
 from genrl.core import ActionNoise
->>>>>>> fa145bd0
 from genrl.utils import get_env_properties, get_model, safe_mean
 
 

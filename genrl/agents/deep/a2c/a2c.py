--- conflicted
+++ resolved
@@ -129,11 +129,7 @@
             values (:obj:`torch.Tensor`): Values of states encountered during the rollout
             dones (:obj:`list` of bool): Game over statuses of each environment
         """
-<<<<<<< HEAD
         self.rollout.returns, self.rollout.advantages = compute_returns_and_advantage(
-=======
-        compute_returns_and_advantage(
->>>>>>> 25eb018f
             self.rollout, values.detach().cpu().numpy(), dones.cpu().numpy()
         )
 

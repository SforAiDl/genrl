import collections
from typing import List

import numpy as np
import torch
<<<<<<< HEAD
import torch.nn as nn
=======
>>>>>>> f39dd364

from genrl.deep.agents.dqn.base import DQN


def ddqn_q_target(
    agent: DQN, next_states: torch.Tensor, rewards: torch.Tensor, dones: torch.Tensor,
) -> torch.Tensor:
    """Double Q-learning target

    Can be used to replace the `get_target_values` method of the Base DQN
    class in any DQN algorithm

    Args:
        agent (:obj:`DQN`): The agent
        next_states (:obj:`torch.Tensor`): Next states being encountered by the agent
        rewards (:obj:`torch.Tensor`): Rewards received by the agent
        dones (:obj:`torch.Tensor`): Game over status of each environment

    Returns:
        target_q_values (:obj:`torch.Tensor`): Target Q values using Double Q-learning
    """
    next_q_values = agent.model(next_states)
    next_best_actions = next_q_values.max(1)[1].unsqueeze(1)

    rewards, dones = rewards.unsqueeze(-1), dones.unsqueeze(-1)

    next_q_target_values = agent.target_model(next_states)
    max_next_q_target_values = next_q_target_values.gather(1, next_best_actions)
    target_q_values = rewards + agent.gamma * torch.mul(
        max_next_q_target_values, (1 - dones)
    )
    return target_q_values


def prioritized_q_loss(agent: DQN, batch: collections.namedtuple):
    """Function to calculate the loss of the Q-function

    Returns:
        agent (:obj:`DQN`): The agent
        loss (:obj:`torch.Tensor`): Calculateed loss of the Q-function
    """
    batch = agent.sample_from_buffer(beta=agent.beta)

    q_values = agent.get_q_values(batch.states, batch.actions)
    target_q_values = agent.get_target_q_values(
        batch.next_states, batch.rewards, batch.dones
    )

    # Weighted MSE Loss
    loss = batch.weights * (q_values - target_q_values.detach()) ** 2
    # Priorities are taken as the td-errors + some small value to avoid 0s
    priorities = loss + 1e-5
    loss = loss.mean()
    agent.replay_buffer.update_priorities(
        batch.indices, priorities.detach().cpu().numpy()
    )
    agent.logs["value_loss"].append(loss.item())
    return loss


def categorical_greedy_action(agent: DQN, state: torch.Tensor) -> np.ndarray:
    """Greedy action selection for Categorical DQN

    Args:
        agent (:obj:`DQN`): The agent
        state (:obj:`np.ndarray`): Current state of the environment

    Returns:
        action (:obj:`np.ndarray`): Action taken by the agent
    """
    q_values = agent.model(state).detach().numpy()
    # We need to scale and discretise the Q-value distribution obtained above
    q_values = q_values * np.linspace(agent.v_min, agent.v_max, agent.num_atoms)
    # Then we find the action with the highest Q-values for all discrete regions
    action = np.argmax(q_values.sum(2), axis=-1)
    return action


def categorical_q_values(agent: DQN, states: torch.Tensor, actions: torch.Tensor):
    """Get Q values given state for a Categorical DQN

    Args:
        agent (:obj:`DQN`): The agent
        states (:obj:`torch.Tensor`): States being replayed
        actions (:obj:`torch.Tensor`): Actions being replayed

    Returns:
        q_values (:obj:`torch.Tensor`): Q values for the given states and actions
    """
    q_values = agent.model(states)

    # Size of q_values should be [..., action_dim, 51] here
    actions = actions.unsqueeze(1).expand(-1, 1, agent.num_atoms)
    q_values = q_values.gather(1, actions)

    # But after this the shape of q_values would be [..., 1, 51] where as
    # it needs to be the same as the target_q_values: [..., 51]
    q_values = q_values.squeeze(1)  # Hence the squeeze

    # Clamp Q-values to get positive and stable Q-values
    q_values = q_values.clamp(0.01, 0.99)

    return q_values


def categorical_q_target(
    agent: DQN, next_states: np.ndarray, rewards: List[float], dones: List[bool],
):
    """Projected Distribution of Q-values

    Helper function for Categorical/Distributional DQN

    Args:
        agent (:obj:`DQN`): The agent
        next_states (:obj:`torch.Tensor`): Next states being encountered by the agent
        rewards (:obj:`torch.Tensor`): Rewards received by the agent
        dones (:obj:`torch.Tensor`): Game over status of each environment

    Returns:
        target_q_values (object): Projected Q-value Distribution or Target Q Values
    """
    batch_size = next_states.size(0)

    delta_z = float(agent.v_max - agent.v_min) / (agent.num_atoms - 1)
    support = torch.linspace(agent.v_min, agent.v_max, agent.num_atoms)

    next_q_values = agent.target_model(next_states).data.cpu() * support
    next_action = torch.argmax(next_q_values.sum(2), axis=1)
    next_action = next_action[:, np.newaxis, np.newaxis].expand(
        next_q_values.size(0), 1, next_q_values.size(2)
    )
    next_q_values = next_q_values.gather(1, next_action).squeeze(1)

    rewards = rewards.unsqueeze(-1).expand_as(next_q_values)
    dones = dones.unsqueeze(-1).expand_as(next_q_values)
    support = support.unsqueeze(0).expand_as(next_q_values)

    target_q_values = rewards + (1 - dones) * 0.99 * support
    target_q_values = target_q_values.clamp(min=agent.v_min, max=agent.v_max)
    norm_target_q_values = (target_q_values - agent.v_min) / delta_z
    lower = norm_target_q_values.floor()
    upper = norm_target_q_values.ceil()

    offset = (
        torch.linspace(0, (batch_size - 1) * agent.num_atoms, batch_size)
        .long()
        .unsqueeze(1)
        .expand(-1, agent.num_atoms)
    )

    target_q_values = torch.zeros(next_q_values.size())
    target_q_values.view(-1).index_add_(
        0,
        (lower.long() + offset).view(-1),
        (next_q_values * (upper - norm_target_q_values)).view(-1),
    )
    target_q_values.view(-1).index_add_(
        0,
        (upper.long() + offset).view(-1),
        (next_q_values * (norm_target_q_values - lower)).view(-1),
    )
    return target_q_values


def categorical_q_loss(agent: DQN, batch: collections.namedtuple):
    """Categorical DQN loss function to calculate the loss of the Q-function

    Args:
        agent (:obj:`DQN`): The agent
        batch (:obj:`collections.namedtuple` of :obj:`torch.Tensor`): Batch of experiences

    Returns:
        loss (:obj:`torch.Tensor`): Calculateed loss of the Q-function
    """
    target_q_values = agent.get_target_q_values(
        batch.next_states, batch.rewards, batch.dones
    )
    q_values = agent.get_q_values(batch.states, batch.actions)

    # For the loss, we take the difference
    loss = -(target_q_values * q_values.log()).sum(1).mean()
    return loss<|MERGE_RESOLUTION|>--- conflicted
+++ resolved
@@ -3,10 +3,6 @@
 
 import numpy as np
 import torch
-<<<<<<< HEAD
-import torch.nn as nn
-=======
->>>>>>> f39dd364
 
 from genrl.deep.agents.dqn.base import DQN
 

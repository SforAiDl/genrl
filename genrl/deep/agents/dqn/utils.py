--- conflicted
+++ resolved
@@ -66,13 +66,8 @@
     Class for Dueling DQN's CNN Value function
 
     :param action_dim: Action space
-<<<<<<< HEAD
     :param framestack: Number of frames you're considering in your history
     :param fc_layers: no of units in fc layers 
-=======
-    :param history_length: History length that you want
-    :param fc_layers: no of units in fc layers
->>>>>>> fb4f18b4
     :type action_dim: int, float, ...
     :type framestack: int
     :type fc_layers: tuple
@@ -214,13 +209,8 @@
     :param fc_layers: no of units in fc layers
     :param noisy_layers: no of units in noisy layers
     :type action_dim: int, float, ...
-<<<<<<< HEAD
     :type framestack: int
     :type fc_layers: tuple  
-=======
-    :type history_length: int
-    :type fc_layers: tuple
->>>>>>> fb4f18b4
     :type noisy_layers: tuple
     """
 
@@ -310,13 +300,8 @@
     :param noisy_layers: no of units in noisy layers
     :type action_dim: int, float, ...
     :type num_atoms: int
-<<<<<<< HEAD
     :type framestack: int
     :type fc_layers: tuple  
-=======
-    :type history_length: int
-    :type fc_layers: tuple
->>>>>>> fb4f18b4
     :type noisy_layers: tuple
     """
 

--- conflicted
+++ resolved
@@ -64,18 +64,13 @@
         if not discrete:
             raise Exception("Only Discrete Environments are supported for DQN")
 
-<<<<<<< HEAD
-        self.model = get_model("v", self.network + self.dqn_type)(
-            input_dim, action_dim, "Qs", self.value_layers, **kwargs
-        )
-=======
         if isinstance(self.network, str):
             self.model = get_model("v", self.network + self.dqn_type)(
-                input_dim, action_dim, "Qs", self.layers, **kwargs
+                input_dim, action_dim, "Qs", self.value_layers, **kwargs
             )
         else:
             self.model = self.network
->>>>>>> 1ec4121f
+
         self.target_model = deepcopy(self.model)
 
         self.replay_buffer = self.buffer_class(self.replay_size, *args)

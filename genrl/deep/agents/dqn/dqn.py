from collections import deque

import gym
import numpy as np

import torch
import torch.optim as opt
import torchvision.transforms as transforms
from torch.autograd import Variable
from copy import deepcopy

from ...common import (
    ReplayBuffer,
    PrioritizedBuffer,
    get_model,
    evaluate,
    save_params,
    load_params,
    set_seeds,
)

from .utils import (
    DuelingDQNValueMlp,
    DuelingDQNValueCNN,
    NoisyDQNValue,
    NoisyDQNValueCNN,
    CategoricalDQNValue,
    CategoricalDQNValueCNN,
)


class DQN:
    """
    Deep Q Networks

    Paper (DQN) https://arxiv.org/pdf/1312.5602.pdf
    
    Paper (Double DQN) https://arxiv.org/abs/1509.06461

    :param network_type: The deep neural network layer types ['mlp', 'cnn']
    :param env: The environment to learn from
    :param double_dqn: For training Double DQN
    :param dueling_dqn:  For training Dueling DQN
    :param noisy_dqn: For using Noisy Q
    :param categorical_dqn: For using Distributional DQN
    :param parameterized_replay: For using a prioritized buffer
    :param epochs: Number of epochs
    :param max_iterations_per_epoch: Number of iterations per epoch
    :param max_ep_len: Maximum steps per episode
    :param gamma: discount factor
    :param lr: learing rate for the optimizer
    :param batch_size: Update batch size
    :param replay_size: Replay memory size
    :param tensorboard_log: the log location for tensorboard
    :param seed: seed for torch and gym
    :param render: if environment is to be rendered
    :param device: device to use for tensor operations; 'cpu' for cpu and 'cuda' for gpu
    :type network_type: string
    :type env: Gym environment
    :type double_dqn: bool
    :type dueling_dqn: bool
    :type noisy_dqn: bool 
    :type categorical_dqn: bool 
    :type parameterized_replay: bool 
    :type epochs: int
    :type max_iterations_per_epoch: int
    :type max_ep_len: int
    :type gamma: float
    :type lr: float
    :type batch_size: int
    :type replay_size: int
    :type tensorboard_log: string
    :type seed: int
    :type render: bool
    :type device: string
    """

    def __init__(
        self,
        network_type,
        env,
        double_dqn=False,
        dueling_dqn=False,
        noisy_dqn=False,
        categorical_dqn=False,
        prioritized_replay=False,
        epochs=100,
        max_iterations_per_epoch=100,
        max_ep_len=1000,
        gamma=0.99,
        lr=0.001,
        batch_size=32,
        replay_size=100,
        prioritized_replay_alpha=0.6,
        max_epsilon=1.0,
        min_epsilon=0.01,
        epsilon_decay=1000,
        num_atoms=51,
        Vmin=-10,
        Vmax=10,
        tensorboard_log=None,
        seed=None,
        render=False,
        device="cpu",
        save_interval=5000,
        pretrained=None,
        run_num=None,
        save_model=None,
        transform=None,
    ):
        self.env = env
        self.double_dqn = double_dqn
        self.dueling_dqn = dueling_dqn
        self.noisy_dqn = noisy_dqn
        self.categorical_dqn = categorical_dqn
        self.prioritized_replay = prioritized_replay
        self.max_epochs = epochs
        self.max_iterations_per_epoch = max_iterations_per_epoch
        self.max_ep_len = max_ep_len
        self.replay_size = replay_size
        self.prioritized_replay_alpha = prioritized_replay_alpha
        self.lr = lr
        self.gamma = gamma
        self.batch_size = batch_size
        self.num_atoms = num_atoms
        self.Vmin = Vmin
        self.Vmax = Vmax
        self.tensorboard_log = tensorboard_log
        self.render = render
        self.loss_hist = []
        self.reward_hist = []
        self.max_epsilon = max_epsilon
        self.min_epsilon = min_epsilon
        self.epsilon_decay = epsilon_decay
        self.evaluate = evaluate
        self.run_num = run_num
        self.save_model = save_model
        self.save_interval = save_interval
        self.save = save_params
        self.load = load_params
        self.pretrained = pretrained
        self.network_type = network_type
        self.history_length = None
        self.transform = transform

        # Assign device
        if "cuda" in device and torch.cuda.is_available():
            self.device = torch.device(device)
        else:
            self.device = torch.device("cpu")

        # Assign seed
        if seed is not None:
            set_seeds(seed, self.env)

        # Setup tensorboard writer
        self.writer = None
        if self.tensorboard_log is not None:  # pragma: no cover
            from torch.utils.tensorboard import SummaryWriter

            self.writer = SummaryWriter(log_dir=self.tensorboard_log)

        self.create_model()

    def create_model(self):
        """
        Initialize the model and target model for various variants of DQN. 
        Initializes optimizer and replay buffers as well.
        """
        state_dim, action_dim, disc = self.get_env_properties()
        if self.network_type == "mlp":
            if self.dueling_dqn:
                self.model = DuelingDQNValueMlp(state_dim, action_dim)
            elif self.categorical_dqn:
                self.model = CategoricalDQNValue(state_dim, action_dim, self.num_atoms)
            elif self.noisy_dqn:
                self.model = NoisyDQNValue(state_dim, action_dim)
            else:
                self.model = get_model("v", self.network_type)(
                    state_dim, action_dim, "Qs"
                )

        elif self.network_type == "cnn":
            if self.history_length is None:
                self.history_length = 4

            if self.transform is None:
                self.transform = transforms.Compose(
                    [
                        transforms.ToPILImage(),
                        transforms.Grayscale(),
                        transforms.Resize((110, 84)),
                        transforms.CenterCrop(84),
                        transforms.ToTensor(),
                    ]
                )

            self.state_history = deque(
                [
                    self.transform(self.env.observation_space.sample()).reshape(
                        -1, 84, 84
                    )
                    for _ in range(self.history_length)
                ],
                maxlen=self.history_length,
            )

            if self.dueling_dqn:
                self.model = DuelingDQNValueCNN(
                    self.env.action_space.n, self.history_length
                )
            elif self.noisy_dqn:
                self.model = NoisyDQNValueCNN(
                    self.env.action_space.n, self.history_length
                )
            elif self.categorical_dqn:
                self.model = CategoricalDQNValueCNN(
                    self.env.action_space.n, self.num_atoms, self.history_length
                )
            else:
                self.model = get_model("v", self.network_type)(
                    self.env.action_space.n, self.history_length, "Qs"
                )

        # load paramaters if already trained
        if self.pretrained is not None:
            self.load(self)
            self.model.load_state_dict(self.checkpoint["weights"])
            for key, item in self.checkpoint.items():
                if key not in ["weights", "save_model"]:
                    setattr(self, key, item)
            print("Loaded pretrained model")

        self.target_model = deepcopy(self.model)

        if self.prioritized_replay:
            self.replay_buffer = PrioritizedBuffer(
                self.replay_size, self.prioritized_replay_alpha
            )
        else:
            self.replay_buffer = ReplayBuffer(self.replay_size)

        self.optimizer = opt.Adam(self.model.parameters(), lr=self.lr)

    def get_env_properties(self):
        """
        Helper function to extract the observation and action space

        :returns: Observation space, Action Space and whether the action space is discrete or not 
        :rtype: int, float, ... ; int, float, ... ; bool
        """
        state_dim = self.env.observation_space.shape[0]

        if isinstance(self.env.action_space, gym.spaces.Discrete):
            action_dim = self.env.action_space.n
            disc = True
        elif isinstance(self.env.action_space, gym.spaces.Box):
            action_dim = self.env.action_space.shape[0]
            disc = False
        else:
            raise NotImplementedError

        return state_dim, action_dim, disc

    def update_target_model(self):
        """
        Copy the target model weights with the model
        """
        self.target_model.load_state_dict(self.model.state_dict())

<<<<<<< HEAD
    def select_action(self, state):
        """
=======
    def select_action(self, state, explore=True):
        '''
>>>>>>> 832911c3
        Epsilon Greedy selection of action

        :param state: Observation state
        :type state: int, float, ...
        :returns: Action based on the state and epsilon value 
        :rtype: int, float, ... 
<<<<<<< HEAD
        """
        if np.random.rand() > self.epsilon:
            if self.categorical_dqn:
                with torch.no_grad():
                    state = Variable(torch.FloatTensor(state))
                    dist = self.model(state).data.cpu()
                    dist = dist * torch.linspace(self.Vmin, self.Vmax, self.num_atoms)
                    action = dist.sum(2).max(1)[1].numpy()[0]
            else:
=======
        '''
        if explore == True:
            if np.random.rand() <= self.epsilon: 
                return self.env.action_space.sample()
        
        if self.categorical_dqn:
            with torch.no_grad():
>>>>>>> 832911c3
                state = Variable(torch.FloatTensor(state))
                dist = self.model(state).data.cpu()
                dist = (
                    dist
                    * torch.linspace(self.Vmin, self.Vmax, self.num_atoms)
                )
                action = dist.sum(2).max(1)[1].numpy()[0]
        else:
            state = Variable(torch.FloatTensor(state))
            q_value = self.model(state)
            action = np.argmax(q_value.detach().numpy())
    
        return action

    def get_td_loss(self):
        """
        Computes loss for various variants 

        :returns: the TD loss depending upon the variant
        :rtype: float
        """
        if self.prioritized_replay:
            (
                state,
                action,
                reward,
                next_state,
                done,
                indices,
                weights,
            ) = self.replay_buffer.sample(self.batch_size)
            weights = Variable(torch.FloatTensor(weights))
        else:
            (state, action, reward, next_state, done) = self.replay_buffer.sample(
                self.batch_size
            )

        state = Variable(torch.FloatTensor(np.float32(state)))
        next_state = Variable(torch.FloatTensor(np.float32(next_state)))
        action = Variable(torch.LongTensor(action.long()))
        reward = Variable(torch.FloatTensor(reward))
        done = Variable(torch.FloatTensor(done))

        if self.network_type == "cnn":
            state = state.view(-1, 4, 84, 84)
            next_state = next_state.view(-1, 4, 84, 84)

        if self.categorical_dqn:
            projection_dist = self.projection_distribution(next_state, reward, done)
            dist = self.model(state)
            action = (
                action.unsqueeze(1)
                .unsqueeze(1)
                .expand(self.batch_size, 1, self.num_atoms)
            )
            dist = dist.gather(1, action).squeeze(1)
            dist.data.clamp_(0.01, 0.99)

        elif self.double_dqn:
            q_values = self.model(state)
            q_value = q_values.gather(1, action.unsqueeze(1)).squeeze(1)

            q_next_state_values = self.model(next_state)
            action_next = q_next_state_values.max(1)[1]

            q_target_next_state_values = self.target_model(next_state)
            q_target_s_a_prime = q_target_next_state_values.gather(
                1, action_next.unsqueeze(1)
            ).squeeze(1)
            expected_q_value = reward + self.gamma * q_target_s_a_prime * (1 - done)

        else:
            q_values = self.model(state)
            q_value = q_values.gather(1, action.unsqueeze(1)).squeeze(1)

            q_next_state_values = self.target_model(next_state)
            q_s_a_prime = q_next_state_values.max(1)[0]
            expected_q_value = reward + self.gamma * q_s_a_prime * (1 - done)

        if self.categorical_dqn:
            loss = -(Variable(projection_dist) * dist.log()).sum(1).mean()
        else:
            if self.prioritized_replay:
                loss = (q_value - expected_q_value.detach()).pow(2) * weights
                priorities = loss + 1e-5
                loss = loss.mean()
                self.replay_buffer.update_priorities(
                    indices, priorities.data.cpu().numpy()
                )
            else:
                loss = (q_value - expected_q_value.detach()).pow(2).mean()

        self.loss_hist.append(loss)

        return loss

    def update_params(self):
        """
        Takes the step for optimizer. This internally call get_td_loss(), so no need to call the function explicitly.
        """
        loss = self.get_td_loss()
        self.optimizer.zero_grad()
        loss.backward()
        self.optimizer.step()

        if self.noisy_dqn or self.categorical_dqn:
            self.model.reset_noise()
            self.target_model.reset_noise()

    def calculate_epsilon_by_frame(self, frame_idx):
        """
        A helper function to calculate the value of epsilon after every step. 

        :param frame_idx: Current step 
        :type frame_idx: int
        :returns: epsilon value for the step
        :rtype: float 
        """
        return self.min_epsilon + (self.max_epsilon - self.min_epsilon) * np.exp(
            -1.0 * frame_idx / self.epsilon_decay
        )

    def projection_distribution(self, next_state, rewards, dones):
        """
        A helper function used for categorical DQN

        :param next_state: next observation state
        :param rewards: rewards collected
        :param dones: dones 
        :type next_state: int, float, ...
        :type rewards: list 
        :type dones: list
        :returns: projection distribution 
        :rtype: float 
        """
        batch_size = next_state.size(0)

        delta_z = float(self.Vmax - self.Vmin) / (self.num_atoms - 1)
        support = torch.linspace(self.Vmin, self.Vmax, self.num_atoms)

        next_dist = self.target_model(next_state).data.cpu() * support
        next_action = next_dist.sum(2).max(1)[1]
        next_action = (
            next_action.unsqueeze(1)
            .unsqueeze(1)
            .expand(next_dist.size(0), 1, next_dist.size(2))
        )
        next_dist = next_dist.gather(1, next_action).squeeze(1)

        rewards = rewards.unsqueeze(1).expand_as(next_dist)
        dones = dones.unsqueeze(1).expand_as(next_dist)
        support = support.unsqueeze(0).expand_as(next_dist)

        Tz = rewards + (1 - dones) * 0.99 * support
        Tz = Tz.clamp(min=self.Vmin, max=self.Vmax)
        b = (Tz - self.Vmin) / delta_z
        lower = b.floor().long()
        upper = b.ceil().long()

        offset = (
            torch.linspace(0, (batch_size - 1) * self.num_atoms, batch_size)
            .long()
            .unsqueeze(1)
            .expand(self.batch_size, self.num_atoms)
        )

        projection_dist = torch.zeros(next_dist.size())
        projection_dist.view(-1).index_add_(
            0, (lower + offset).view(-1), (next_dist * (upper.float() - b)).view(-1)
        )
        projection_dist.view(-1).index_add_(
            0, (upper + offset).view(-1), (next_dist * (b - lower.float())).view(-1)
        )

        return projection_dist

    def learn(self):  # pragma: no cover
        total_steps = self.max_epochs * self.max_iterations_per_epoch
        state, episode_reward, episode, episode_len = self.env.reset(), 0, 0, 0

        if self.network_type == "cnn":
            self.state_history.append(self.transform(state))
            phi_state = torch.stack(list(self.state_history), dim=1)

        if self.double_dqn:
            self.update_target_model()

        for frame_idx in range(1, total_steps + 1):
            self.epsilon = self.calculate_epsilon_by_frame(frame_idx)

            if self.network_type == "mlp":
                action = self.select_action(state)
            elif self.network_type == "cnn":
                action = self.select_action(phi_state)

            next_state, reward, done, _ = self.env.step(action)

            if self.render:
                self.env.render()

            if self.network_type == "cnn":
                self.state_history.append(self.transform(next_state))
                phi_next_state = torch.stack(list(self.state_history), dim=1)
                self.replay_buffer.push(
                    (phi_state, action, reward, phi_next_state, done)
                )
                phi_state = phi_next_state
            else:
                self.replay_buffer.push((state, action, reward, next_state, done))
                state = next_state

            episode_reward += reward
            episode_len += 1

            done = False if episode_len == self.max_ep_len else done

            if done or (episode_len == self.max_ep_len):
                if episode % 2 == 0:
                    print(
                        "Episode: {}, Reward: {}, Frame Index: {}".format(
                            episode, episode_reward, frame_idx
                        )
                    )
                if self.tensorboard_log:
                    self.writer.add_scalar("episode_reward", episode_reward, frame_idx)

                self.reward_hist.append(episode_reward)
                state, episode_reward, episode_len = self.env.reset(), 0, 0
                episode += 1

            if self.replay_buffer.get_len() > self.batch_size:
                self.update_params()

            if self.save_model is not None:
                if frame_idx % self.save_interval == 0:
                    self.checkpoint = self.get_hyperparams()
                    self.save(self, frame_idx)
                    print("Saved current model")

            if frame_idx % 100 == 0:
                self.update_target_model()

        self.env.close()
        if self.tensorboard_log:
            self.writer.close()

    def get_hyperparams(self):
        hyperparams = {
            "gamma": self.gamma,
            "batch_size": self.batch_size,
            "lr": self.lr,
            "replay_size": self.replay_size,
            "double_dqn": self.double_dqn,
            "dueling_dqn": self.dueling_dqn,
            "noisy_dqn": self.noisy_dqn,
            "categorical_dqn": self.categorical_dqn,
            "prioritized_replay": self.prioritized_replay,
            "prioritized_replay_alpha": self.prioritized_replay_alpha,
            "weights": self.model.state_dict(),
        }

        return hyperparams


if __name__ == "__main__":
    env = gym.make("Pong-v0")
    algo = DQN("cnn", env)
    algo.learn()<|MERGE_RESOLUTION|>--- conflicted
+++ resolved
@@ -268,30 +268,16 @@
         """
         self.target_model.load_state_dict(self.model.state_dict())
 
-<<<<<<< HEAD
-    def select_action(self, state):
-        """
-=======
     def select_action(self, state, explore=True):
         '''
->>>>>>> 832911c3
         Epsilon Greedy selection of action
 
         :param state: Observation state
         :type state: int, float, ...
+        :param explore: randomness in action selection
+        :type explore: bool
         :returns: Action based on the state and epsilon value 
         :rtype: int, float, ... 
-<<<<<<< HEAD
-        """
-        if np.random.rand() > self.epsilon:
-            if self.categorical_dqn:
-                with torch.no_grad():
-                    state = Variable(torch.FloatTensor(state))
-                    dist = self.model(state).data.cpu()
-                    dist = dist * torch.linspace(self.Vmin, self.Vmax, self.num_atoms)
-                    action = dist.sum(2).max(1)[1].numpy()[0]
-            else:
-=======
         '''
         if explore == True:
             if np.random.rand() <= self.epsilon: 
@@ -299,7 +285,6 @@
         
         if self.categorical_dqn:
             with torch.no_grad():
->>>>>>> 832911c3
                 state = Variable(torch.FloatTensor(state))
                 dist = self.model(state).data.cpu()
                 dist = (

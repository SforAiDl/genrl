from copy import deepcopy
from typing import Any, Dict, List, NamedTuple, Optional, Tuple, Union

import gym
import numpy as np
import torch
import torch.nn as nn
import torch.nn.functional as F
import torch.optim as opt
from torch.distributions import Normal

from genrl.deep.agents.base import OffPolicyAgentAC
from genrl.deep.common.base import BaseActorCritic
from genrl.deep.common.utils import get_env_properties, get_model, safe_mean


class SAC(OffPolicyAgentAC):
    """Soft Actor Critic algorithm (SAC)

    Paper: https://arxiv.org/abs/1812.05905

<<<<<<< HEAD
    Attributes:
        network (str): The network type of the Q-value function.
            Supported types: ["cnn", "mlp"]
        env (Environment): The environment that the agent is supposed to act on
        create_model (bool): Whether the model of the algo should be created when initialised
        batch_size (int): Mini batch size for loading experiences
        gamma (float): The discount factor for rewards
        layers (:obj:`tuple` of :obj:`int`): Layers in the Neural Network
            of the Q-value function
        lr_policy (float): Learning rate for the policy/actor
        lr_value (float): Learning rate for the critic
        replay_size (int): Capacity of the Replay Buffer
        buffer_type (str): Choose the type of Buffer: ["push", "prioritized"]
        alpha (str): Entropy factor
        polyak (float): Target model update parameter (1 for hard update)
        entropy_tuning (bool): True if entropy tuning should be done, False otherwise
        seed (int): Seed for randomness
        render (bool): Should the env be rendered during training?
        device (str): Hardware being used for training. Options:
            ["cuda" -> GPU, "cpu" -> CPU]
=======
    :param network: The deep neural network layer types ['mlp', 'cnn'] or a CustomClass
    :param env: The environment to learn from
    :param gamma: discount factor
    :param replay_size: Replay memory size
    :param batch_size: Update batch size
    :param lr: learning rate for optimizers
    :param alpha: entropy coefficient
    :param polyak: polyak averaging weight for target network update
    :param entropy_tuning: if alpha should be a learned parameter
    :param epochs: Number of epochs to train on
    :param start_steps: Number of initial exploratory steps
    :param steps_per_epoch: Number of parameter updates per epoch
    :param max_ep_len: Maximum number of steps per episode
    :param start_update: Number of steps before first parameter update
    :param update_interval: Number of step between updates
    :param policy_layers: Neural network layer dimensions for the policy
    :param value_layers: Neural network layer dimensions for the critics
    :param seed: seed for torch and gym
    :param render: if environment is to be rendered
    :param device: device to use for tensor operations; ['cpu','cuda']
    :type network: string
    :type env: Gym environment
    :type gamma: float
    :type replay_size: int
    :type batch_size: int
    :type lr: float
    :type alpha: float
    :type polyak: float
    :type entropy_tuning: bool
    :type epochs: int
    :type start_steps: int
    :type steps_per_epoch: int
    :type max_ep_len: int
    :type start_update: int
    :type update_interval: int
    :type policy_layers: tuple
    :type value_layers: tuple
    :type seed: int
    :type render: bool
    :type device: string
>>>>>>> c19dbdd9
    """

    def __init__(
        self,
        *args,
        alpha: float = 0.01,
        polyak: float = 0.995,
        entropy_tuning: bool = True,
<<<<<<< HEAD
        **kwargs,
=======
        epochs: int = 1000,
        start_steps: int = 0,
        steps_per_epoch: int = 1000,
        max_ep_len: int = 1000,
        start_update: int = 256,
        update_interval: int = 1,
        policy_layers: Tuple = (256, 256),
        value_layers: Tuple = (256, 256),
        seed: Optional[int] = None,
        render: bool = False,
        device: Union[torch.device, str] = "cpu",
>>>>>>> c19dbdd9
    ):
        super(SAC, self).__init__(*args, **kwargs)

        self.alpha = alpha
        self.polyak = polyak
        self.entropy_tuning = entropy_tuning
<<<<<<< HEAD
=======
        self.epochs = epochs
        self.start_steps = start_steps
        self.steps_per_epoch = steps_per_epoch
        self.max_ep_len = max_ep_len
        self.start_update = start_update
        self.update_interval = update_interval
        self.policy_layers = policy_layers
        self.value_layers = value_layers
        self.seed = seed
        self.render = render

        # Assign device
        if "cuda" in device and torch.cuda.is_available():
            self.device = torch.device(device)
        else:
            self.device = torch.device("cpu")

        # Assign seed
        if seed is not None:
            set_seeds(seed, self.env)

        # Setup tensorboard writer
        self.writer = None
>>>>>>> c19dbdd9

        self.empty_logs()
        if self.create_model:
            self._create_model()

    def _create_model(self, **kwargs) -> None:
        """Initializes class objects

<<<<<<< HEAD
        Initializes actor-critic architecture, replay buffer and optimizers
        """
        if self.env.action_space is None:
            self.action_scale = torch.FloatTensor(1.0)
            self.action_bias = torch.FloatTensor(0.0)
        else:
            self.action_scale = torch.FloatTensor(
                (self.env.action_space.high - self.env.action_space.low) / 2.0
            )
            self.action_bias = torch.FloatTensor(
                (self.env.action_space.high + self.env.action_space.low) / 2.0
            )

        if isinstance(self.network, str):
            input_dim, action_dim, discrete, _ = get_env_properties(
                self.env, self.network
            )

            self.ac = get_model("ac", self.network + "12")(
                input_dim,
                action_dim,
                hidden=self.layers,
                val_type="Qsa",
                discrete=False,
                num_critics=2,
                sac=True,
                action_scale=self.action_scale,
                action_bias=self.action_bias,
=======
            self.q1 = (
                get_model("v", self.network)(
                    state_dim, action_dim, "Qsa", self.value_layers
                )
                .to(self.device)
                .float()
            )

            self.q2 = (
                get_model("v", self.network)(
                    state_dim, action_dim, "Qsa", self.value_layers
                )
                .to(self.device)
                .float()
            )

            self.policy = (
                get_model("p", self.network)(
                    state_dim, action_dim, self.policy_layers, discrete, False, sac=True
                )
                .to(self.device)
                .float()
>>>>>>> c19dbdd9
            )
        else:
            self.model = self.network

        self.ac_target = deepcopy(self.ac)

        self.critic_params = list(self.ac.critic[0].parameters()) + list(
            self.ac.critic[1].parameters()
        )

        self.optimizer_value = opt.Adam(self.critic_params, self.lr_value)
        self.optimizer_policy = opt.Adam(self.ac.actor.parameters(), self.lr_policy)

        if self.entropy_tuning:
            self.target_entropy = -torch.prod(
                torch.Tensor(self.env.action_space.shape)
            ).item()
            self.log_alpha = torch.zeros(1, requires_grad=True)
            self.optimizer_alpha = opt.Adam([self.log_alpha], lr=self.lr_policy)

        self.replay_buffer = self.buffer_class(self.replay_size)

    def select_action(
        self, state: np.ndarray, deterministic: bool = False
    ) -> np.ndarray:
        """Select action given state

        Action Selection

        Args:
            state (:obj:`np.ndarray`): Current state of the environment
            deterministic (bool): Should the policy be deterministic or stochastic

        Returns:
            action (:obj:`np.ndarray`): Action taken by the agent
        """
        state = torch.FloatTensor(state)
        action, _, _ = self.ac.get_action(state, deterministic)
        return action.detach().cpu().numpy()

    def update_target_model(self) -> None:
        """Function to update the target Q model

        Updates the target model with the training model's weights when called
        """
        for param, param_target in zip(
            self.ac.parameters(), self.ac_target.parameters()
        ):
            param_target.data.mul_(self.polyak)
            param_target.data.add_((1 - self.polyak) * param.data)

    def get_target_q_values(
        self, next_states: torch.Tensor, rewards: List[float], dones: List[bool]
    ) -> torch.Tensor:
        """Get target Q values for the TD3

        Args:
            next_states (:obj:`torch.Tensor`): Next states for which target Q-values
                need to be found
            rewards (:obj:`list`): Rewards at each timestep for each environment
            dones (:obj:`list`): Game over status for each environment

        Returns:
            target_q_values (:obj:`torch.Tensor`): Target Q values for the TD3
        """
        next_target_actions, next_log_probs, _ = self.ac.get_action(next_states)
        next_q_target_values = self.ac_target.get_value(
            torch.cat([next_states, next_target_actions], dim=-1), mode="min"
        ) - self.alpha * next_log_probs.squeeze(-1)
        target_q_values = rewards + self.gamma * (1 - dones) * next_q_target_values
        return target_q_values

    def get_p_loss(self, states: torch.Tensor) -> torch.Tensor:
        """Function to get the Policy loss

        Args:
            states (:obj:`torch.Tensor`): States for which Q-values need to be found

        Returns:
            loss (:obj:`torch.Tensor`): Calculated policy loss
        """
        next_best_actions, log_probs, _ = self.ac.get_action(states)
        q_values = self.ac.get_value(
            torch.cat([states, next_best_actions], dim=-1).float(), mode="min"
        )
        policy_loss = ((self.alpha * log_probs) - q_values).mean()

        return policy_loss, log_probs

    def get_alpha_loss(self, log_probs):
        """Calculate Entropy Loss

        Args:
            log_probs (float): Log probs
        """
        if self.entropy_tuning:
            alpha_loss = -torch.mean(
                self.log_alpha * (log_probs + self.target_entropy).detach()
            )
        else:
            alpha_loss = torch.FloatTensor(0.0)
        return alpha_loss

    def update_params(self, update_interval: int) -> None:
        """Update parameters of the model

        Args:
            update_interval (int): Interval between successive updates of the target model
        """
        for timestep in range(update_interval):
            batch = self.sample_from_buffer()

            value_loss = self.get_q_loss(batch)
            self.logs["value_loss"].append(value_loss.item())

            policy_loss, log_probs = self.get_p_loss(batch.states)
            self.logs["policy_loss"].append(policy_loss.item())

            alpha_loss = self.get_alpha_loss(log_probs)
            self.logs["alpha_loss"].append(alpha_loss.item())

            self.optimizer_value.zero_grad()
            value_loss.backward()
            self.optimizer_value.step()

            self.optimizer_policy.zero_grad()
            policy_loss.backward()
            self.optimizer_policy.step()

            self.optimizer_alpha.zero_grad()
            alpha_loss.backward()
            self.optimizer_alpha.step()

            self.update_target_model()

    def get_hyperparams(self) -> Dict[str, Any]:
        """Get relevant hyperparameters to save

        Returns:
            hyperparams (:obj:`dict`): Hyperparameters to be saved
        """
        hyperparams = {
            "network": self.network,
            "gamma": self.gamma,
            "lr_value": self.lr_value,
            "lr_policy": self.lr_policy,
            "replay_size": self.replay_size,
            "entropy_tuning": self.entropy_tuning,
            "alpha": self.alpha,
            "polyak": self.polyak,
            "weights": self.ac.state_dict(),
        }
        return hyperparams

    def get_logging_params(self) -> Dict[str, Any]:
        """Gets relevant parameters for logging

        Returns:
            logs (:obj:`dict`): Logging parameters for monitoring training
        """
        logs = {
            "policy_loss": safe_mean(self.logs["policy_loss"]),
            "value_loss": safe_mean(self.logs["value_loss"]),
            "alpha_loss": safe_mean(self.logs["alpha_loss"]),
        }
        self.empty_logs()
        return logs

    def empty_logs(self):
        """Empties logs
        """
        self.logs = {}
        self.logs["value_loss"] = []
        self.logs["policy_loss"] = []
        self.logs["alpha_loss"] = []<|MERGE_RESOLUTION|>--- conflicted
+++ resolved
@@ -19,7 +19,6 @@
 
     Paper: https://arxiv.org/abs/1812.05905
 
-<<<<<<< HEAD
     Attributes:
         network (str): The network type of the Q-value function.
             Supported types: ["cnn", "mlp"]
@@ -27,8 +26,8 @@
         create_model (bool): Whether the model of the algo should be created when initialised
         batch_size (int): Mini batch size for loading experiences
         gamma (float): The discount factor for rewards
-        layers (:obj:`tuple` of :obj:`int`): Layers in the Neural Network
-            of the Q-value function
+        policy_layers (:obj:`tuple` of :obj:`int`): Neural network layer dimensions for the policy
+        value_layers (:obj:`tuple` of :obj:`int`): Neural network layer dimensions for the critics
         lr_policy (float): Learning rate for the policy/actor
         lr_value (float): Learning rate for the critic
         replay_size (int): Capacity of the Replay Buffer
@@ -40,48 +39,6 @@
         render (bool): Should the env be rendered during training?
         device (str): Hardware being used for training. Options:
             ["cuda" -> GPU, "cpu" -> CPU]
-=======
-    :param network: The deep neural network layer types ['mlp', 'cnn'] or a CustomClass
-    :param env: The environment to learn from
-    :param gamma: discount factor
-    :param replay_size: Replay memory size
-    :param batch_size: Update batch size
-    :param lr: learning rate for optimizers
-    :param alpha: entropy coefficient
-    :param polyak: polyak averaging weight for target network update
-    :param entropy_tuning: if alpha should be a learned parameter
-    :param epochs: Number of epochs to train on
-    :param start_steps: Number of initial exploratory steps
-    :param steps_per_epoch: Number of parameter updates per epoch
-    :param max_ep_len: Maximum number of steps per episode
-    :param start_update: Number of steps before first parameter update
-    :param update_interval: Number of step between updates
-    :param policy_layers: Neural network layer dimensions for the policy
-    :param value_layers: Neural network layer dimensions for the critics
-    :param seed: seed for torch and gym
-    :param render: if environment is to be rendered
-    :param device: device to use for tensor operations; ['cpu','cuda']
-    :type network: string
-    :type env: Gym environment
-    :type gamma: float
-    :type replay_size: int
-    :type batch_size: int
-    :type lr: float
-    :type alpha: float
-    :type polyak: float
-    :type entropy_tuning: bool
-    :type epochs: int
-    :type start_steps: int
-    :type steps_per_epoch: int
-    :type max_ep_len: int
-    :type start_update: int
-    :type update_interval: int
-    :type policy_layers: tuple
-    :type value_layers: tuple
-    :type seed: int
-    :type render: bool
-    :type device: string
->>>>>>> c19dbdd9
     """
 
     def __init__(
@@ -90,53 +47,13 @@
         alpha: float = 0.01,
         polyak: float = 0.995,
         entropy_tuning: bool = True,
-<<<<<<< HEAD
         **kwargs,
-=======
-        epochs: int = 1000,
-        start_steps: int = 0,
-        steps_per_epoch: int = 1000,
-        max_ep_len: int = 1000,
-        start_update: int = 256,
-        update_interval: int = 1,
-        policy_layers: Tuple = (256, 256),
-        value_layers: Tuple = (256, 256),
-        seed: Optional[int] = None,
-        render: bool = False,
-        device: Union[torch.device, str] = "cpu",
->>>>>>> c19dbdd9
     ):
         super(SAC, self).__init__(*args, **kwargs)
 
         self.alpha = alpha
         self.polyak = polyak
         self.entropy_tuning = entropy_tuning
-<<<<<<< HEAD
-=======
-        self.epochs = epochs
-        self.start_steps = start_steps
-        self.steps_per_epoch = steps_per_epoch
-        self.max_ep_len = max_ep_len
-        self.start_update = start_update
-        self.update_interval = update_interval
-        self.policy_layers = policy_layers
-        self.value_layers = value_layers
-        self.seed = seed
-        self.render = render
-
-        # Assign device
-        if "cuda" in device and torch.cuda.is_available():
-            self.device = torch.device(device)
-        else:
-            self.device = torch.device("cpu")
-
-        # Assign seed
-        if seed is not None:
-            set_seeds(seed, self.env)
-
-        # Setup tensorboard writer
-        self.writer = None
->>>>>>> c19dbdd9
 
         self.empty_logs()
         if self.create_model:
@@ -145,7 +62,6 @@
     def _create_model(self, **kwargs) -> None:
         """Initializes class objects
 
-<<<<<<< HEAD
         Initializes actor-critic architecture, replay buffer and optimizers
         """
         if self.env.action_space is None:
@@ -174,30 +90,6 @@
                 sac=True,
                 action_scale=self.action_scale,
                 action_bias=self.action_bias,
-=======
-            self.q1 = (
-                get_model("v", self.network)(
-                    state_dim, action_dim, "Qsa", self.value_layers
-                )
-                .to(self.device)
-                .float()
-            )
-
-            self.q2 = (
-                get_model("v", self.network)(
-                    state_dim, action_dim, "Qsa", self.value_layers
-                )
-                .to(self.device)
-                .float()
-            )
-
-            self.policy = (
-                get_model("p", self.network)(
-                    state_dim, action_dim, self.policy_layers, discrete, False, sac=True
-                )
-                .to(self.device)
-                .float()
->>>>>>> c19dbdd9
             )
         else:
             self.model = self.network

from copy import deepcopy
from typing import Any, Dict, Optional, Tuple, Union

import gym
import numpy as np
import torch
import torch.nn as nn
import torch.optim as opt
from torch.distributions import Normal

<<<<<<< HEAD
from ....environments import VecEnv
from ...common import (
    BaseActorCritic,
=======
from genrl.deep.common import (
>>>>>>> 6aa8b90f
    ReplayBuffer,
    get_env_properties,
    get_model,
    safe_mean,
    set_seeds,
)
<<<<<<< HEAD
=======
from genrl.environments import VecEnv
>>>>>>> 6aa8b90f


class SAC:
    """
    Soft Actor Critic algorithm (SAC)

    Paper: https://arxiv.org/abs/1812.05905

    :param network: The deep neural network layer types ['mlp', 'cnn'] or CustomClass
    :param env: The environment to learn from
    :param gamma: discount factor
    :param replay_size: Replay memory size
    :param batch_size: Update batch size
    :param lr: learning rate for optimizers
    :param alpha: entropy coefficient
    :param polyak: polyak averaging weight for target network update
    :param entropy_tuning: if alpha should be a learned parameter
    :param epochs: Number of epochs to train on
    :param start_steps: Number of initial exploratory steps
    :param steps_per_epoch: Number of parameter updates per epoch
    :param max_ep_len: Maximum number of steps per episode
    :param start_update: Number of steps before first parameter update
    :param update_interval: Number of step between updates
    :param layers: Neural network layer dimensions
    :param seed: seed for torch and gym
    :param render: if environment is to be rendered
    :param device: device to use for tensor operations; ['cpu','cuda']
    :type network:
    :type env: Gym environment
    :type gamma: float
    :type replay_size: int
    :type batch_size: int
    :type lr: float
    :type alpha: float
    :type polyak: float
    :type entropy_tuning: bool
    :type epochs: int
    :type start_steps: int
    :type steps_per_epoch: int
    :type max_ep_len: int
    :type start_update: int
    :type update_interval: int
    :type layers: tuple
    :type seed: int
    :type render: bool
    :type device: string
    """

    def __init__(
        self,
        network: Union[str, BaseActorCritic],
        env: Union[gym.Env, VecEnv],
        gamma: float = 0.99,
        replay_size: int = 1000000,
        batch_size: int = 256,
        lr: float = 3e-4,
        alpha: float = 0.01,
        polyak: float = 0.995,
        entropy_tuning: bool = True,
        epochs: int = 1000,
        start_steps: int = 0,
        steps_per_epoch: int = 1000,
        max_ep_len: int = 1000,
        start_update: int = 256,
        update_interval: int = 1,
        layers: Tuple = (256, 256),
        seed: Optional[int] = None,
        render: bool = False,
        device: Union[torch.device, str] = "cpu",
        **kwargs
    ):

        self.network = network
        self.env = env
        self.gamma = gamma
        self.replay_size = replay_size
        self.batch_size = batch_size
        self.lr = lr
        self.alpha = alpha
        self.polyak = polyak
        self.entropy_tuning = entropy_tuning
        self.epochs = epochs
        self.start_steps = start_steps
        self.steps_per_epoch = steps_per_epoch
        self.max_ep_len = max_ep_len
        self.start_update = start_update
        self.update_interval = update_interval
        self.layers = layers
        self.seed = seed
        self.render = render

        # Assign device
        if "cuda" in device and torch.cuda.is_available():
            self.device = torch.device(device)
        else:
            self.device = torch.device("cpu")

        # Assign seed
        if seed is not None:
            set_seeds(seed, self.env)

        # Setup tensorboard writer
        self.writer = None

        self.empty_logs()
        self.create_model()

    def create_model(self) -> None:
        """
        Initialize the model
        Initializes optimizer and replay buffers as well.
        """
        if isinstance(self.network, str):
            state_dim, action_dim, discrete, _ = get_env_properties(self.env)

            self.q1 = (
                get_model("v", self.network)(state_dim, action_dim, "Qsa", self.layers)
                .to(self.device)
                .float()
            )

            self.q2 = (
                get_model("v", self.network)(state_dim, action_dim, "Qsa", self.layers)
                .to(self.device)
                .float()
            )

            self.policy = (
                get_model("p", self.network)(
                    state_dim, action_dim, self.layers, discrete, False, sac=True
                )
                .to(self.device)
                .float()
            )
        else:
            self.model = self.network
            assert "q1" and "q2" in dir(
                self.model
            ), "network must contain q1 and q2 attributes"
            self.q1 = self.model.q1.to(self.device).float()
            self.q2 = self.model.q2.to(self.device).float()
            self.policy = self.model.policy.to(self.device).float()

        self.q1_targ = deepcopy(self.q1).to(self.device).float()
        self.q2_targ = deepcopy(self.q2).to(self.device).float()

        # freeze target parameters
        for param in self.q1_targ.parameters():
            param.requires_grad = False
        for param in self.q2_targ.parameters():
            param.requires_grad = False

        # optimizers
        self.q1_optimizer = opt.Adam(self.q1.parameters(), self.lr)
        self.q2_optimizer = opt.Adam(self.q2.parameters(), self.lr)
        self.policy_optimizer = opt.Adam(self.policy.parameters(), self.lr)

        if self.entropy_tuning:
            self.target_entropy = -torch.prod(
                torch.Tensor(self.env.action_space.shape).to(self.device)
            ).item()
            self.log_alpha = torch.zeros(1, requires_grad=True, device=self.device)
            self.alpha_optim = opt.Adam([self.log_alpha], lr=self.lr)

        self.replay_buffer = ReplayBuffer(self.replay_size, self.env)

        # set action scales
        if self.env.action_space is None:
            self.action_scale = torch.tensor(1.0).to(self.device)
            self.action_bias = torch.tensor(0.0).to(self.device)
        else:
            self.action_scale = torch.FloatTensor(
                (self.env.action_space.high - self.env.action_space.low) / 2.0
            ).to(self.device)
            self.action_bias = torch.FloatTensor(
                (self.env.action_space.high + self.env.action_space.low) / 2.0
            ).to(self.device)

    def sample_action(
        self, state: np.ndarray, deterministic: bool = False
    ) -> np.ndarray:
        """
        sample action normal distribution parameterized by policy network

        :param state: Observation state
        :param deterministic: Is the greedy action being chosen?
        :type state: int, float, ...
        :type deterministic: bool
        :returns: action
        :returns: log likelihood of policy
        :returns: scaled mean of normal distribution
        :rtype: int, float, ...
        :rtype: float
        :rtype: float
        """
        mean, log_std = self.policy.forward(state)
        std = log_std.exp()

        # reparameterization trick
        distribution = Normal(mean, std)
        xi = distribution.rsample()
        yi = torch.tanh(xi)
        action = yi * self.action_scale + self.action_bias
        log_pi = distribution.log_prob(xi)

        # enforcing action bound (appendix of paper)
        log_pi -= torch.log(
            self.action_scale * (1 - yi.pow(2)) + np.finfo(np.float32).eps
        )
        log_pi = log_pi.sum(1, keepdim=True)
        mean = torch.tanh(mean) * self.action_scale + self.action_bias
        return action.float(), log_pi, mean

    def update_params_before_select_action(self, timestep: int) -> None:
        """
        Update any parameters before selecting action like epsilon for decaying epsilon greedy

        :param timestep: Timestep in the training process
        :type timestep: int
        """
        pass

    def select_action(self, state, deterministic=False):
        """
        select action given a state

        :param state: Observation state
        :param deterministic: Is the greedy action being chosen?
        :type state: int, float, ...
        :type deterministic: bool
        """
        state = torch.FloatTensor(state).to(self.device)
        action, _, _ = self.sample_action(state, deterministic)
        return action.detach().cpu().numpy()

    def update_params(self, update_interval: int) -> (Tuple[float]):
        """
        Computes loss and takes optimizer step

        :param timestep: timestep
        :type timestep: int
        :returns: policy loss
        :rtype: float
        :returns: entropy coefficient loss
        :rtype: float
        """
        for timestep in range(update_interval):
            batch = self.replay_buffer.sample(self.batch_size)
            state, action, reward, next_state, done = (x.to(self.device) for x in batch)
            # compute targets
            if self.env.n_envs == 1:
                state, action, next_state = (
                    state.squeeze().float(),
                    action.squeeze(1).float(),
                    next_state.squeeze().float(),
                )
            else:
                state, action, next_state = (
                    state.reshape(-1, *self.env.obs_shape).float(),
                    action.reshape(-1, *self.env.action_shape).float(),
                    next_state.reshape(-1, *self.env.obs_shape).float(),
                )
                reward, done = reward.reshape(-1, 1), done.reshape(-1, 1)

            with torch.no_grad():
                next_action, next_log_pi, _ = self.sample_action(next_state)
                next_q1_targ = self.q1_targ(
                    torch.cat([next_state, next_action], dim=-1)
                )
                next_q2_targ = self.q2_targ(
                    torch.cat([next_state, next_action], dim=-1)
                )
                next_q_targ = (
                    torch.min(next_q1_targ, next_q2_targ) - self.alpha * next_log_pi
                )
                next_q = reward + self.gamma * (1 - done) * next_q_targ

            # compute losses
            q1 = self.q1(torch.cat([state, action], dim=-1))
            q2 = self.q2(torch.cat([state, action], dim=-1))

            q1_loss = nn.MSELoss()(q1, next_q)
            q2_loss = nn.MSELoss()(q2, next_q)

            pi, log_pi, _ = self.sample_action(state)
            q1_pi = self.q1(torch.cat([state, pi.float()], dim=-1).float())
            q2_pi = self.q2(torch.cat([state, pi.float()], dim=-1).float())
            min_q_pi = torch.min(q1_pi, q2_pi)
            policy_loss = ((self.alpha * log_pi) - min_q_pi).mean()

            # gradient step
            self.q1_optimizer.zero_grad()
            q1_loss.backward()
            self.q1_optimizer.step()

            self.q2_optimizer.zero_grad()
            q2_loss.backward()
            self.q2_optimizer.step()

            self.policy_optimizer.zero_grad()
            policy_loss.backward()
            self.policy_optimizer.step()

            # alpha loss
            alpha_loss = torch.tensor(0.0).to(self.device)

            if self.entropy_tuning:
                alpha_loss = -(
                    self.log_alpha * (log_pi + self.target_entropy).detach()
                ).mean()

                self.alpha_optim.zero_grad()
                alpha_loss.backward()
                self.alpha_optim.step()

                self.alpha = self.log_alpha.exp()

            # soft update target params
            for target_param, param in zip(
                self.q1_targ.parameters(), self.q1.parameters()
            ):
                target_param.data.copy_(
                    target_param.data * self.polyak + param.data * (1 - self.polyak)
                )

            for target_param, param in zip(
                self.q2_targ.parameters(), self.q2.parameters()
            ):
                target_param.data.copy_(
                    target_param.data * self.polyak + param.data * (1 - self.polyak)
                )

        self.logs["q1_loss"].append(q1_loss.item())
        self.logs["q2_loss"].append(q2_loss.item())
        self.logs["policy_loss"].append(policy_loss.item())
        self.logs["alpha_loss"].append(alpha_loss.item())

    def learn(self) -> None:  # pragma: no cover

        total_steps = self.steps_per_epoch * self.epochs * self.env.n_envs

        episode_reward, episode_len = (
            np.zeros(self.env.n_envs),
            np.zeros(self.env.n_envs),
        )
        state = self.env.reset()
        for i in range(0, total_steps, self.env.n_envs):
            # done = [False] * self.env.n_envs

            # while not done:
            # sample action
            if i > self.start_steps:
                action = self.select_action(state)
            else:
                action = self.env.sample()

            if (
                i >= self.start_update
                and i % self.update_interval == 0
                and self.replay_buffer.pos > self.batch_size
            ):
                self.update_params(self.update_interval)

                # prepare transition for replay memory push
            next_state, reward, done, _ = self.env.step(action)
            if self.render:
                self.env.render()

            done = [
                False if ep_len == self.max_ep_len else done for ep_len in episode_len
            ]

            if np.any(done) or np.any(episode_len == self.max_ep_len):
                for j, di in enumerate(done):
                    if di:
                        episode_reward[j] = 0
                        episode_len[j] = 0

            self.replay_buffer.extend(zip(state, action, reward, next_state, done))
            state = next_state

            if i > total_steps:
                break

            if sum(episode_len) % (5 * self.env.n_envs) == 0 and sum(episode_len) != 0:
                print(
                    "Episode: {}, total numsteps: {}, reward: {}".format(
                        sum(episode_len), i, episode_reward
                    )
                )
            # ep += 1

        self.env.close()

    def get_hyperparams(self) -> Dict[str, Any]:
        hyperparams = {
            "network": self.network,
            "gamma": self.gamma,
            "lr": self.lr,
            "replay_size": self.replay_size,
            "entropy_tuning": self.entropy_tuning,
            "alpha": self.alpha,
            "polyak": self.polyak,
            "q1_weights": self.q1.state_dict(),
            "q2_weights": self.q2.state_dict(),
            "policy_weights": self.policy.state_dict(),
        }

        return hyperparams

    def load_weights(self, weights) -> None:
        """
        Load weights for the agent from pretrained model
        """
        self.q1.load_state_dict(weights["q1_weights"])
        self.q2.load_state_dict(weights["q2_weights"])
        self.policy.load_state_dict(weights["policy_weights"])

    def get_logging_params(self) -> Dict[str, Any]:
        """
        :returns: Logging parameters for monitoring training
        :rtype: dict
        """
        logs = {
            "policy_loss": safe_mean(self.logs["policy_loss"]),
            "q1_loss": safe_mean(self.logs["q1_loss"]),
            "q2_loss": safe_mean(self.logs["q2_loss"]),
            "alpha_loss": safe_mean(self.logs["alpha_loss"]),
        }

        self.empty_logs()
        return logs

    def empty_logs(self):
        """
        Empties logs
        """
        self.logs = {}
        self.logs["q1_loss"] = []
        self.logs["q2_loss"] = []
        self.logs["policy_loss"] = []
        self.logs["alpha_loss"] = []
<|MERGE_RESOLUTION|>--- conflicted
+++ resolved
@@ -8,23 +8,17 @@
 import torch.optim as opt
 from torch.distributions import Normal
 
-<<<<<<< HEAD
-from ....environments import VecEnv
-from ...common import (
+from genrl.deep.common import (
     BaseActorCritic,
-=======
-from genrl.deep.common import (
->>>>>>> 6aa8b90f
     ReplayBuffer,
     get_env_properties,
     get_model,
     safe_mean,
     set_seeds,
 )
-<<<<<<< HEAD
-=======
+
 from genrl.environments import VecEnv
->>>>>>> 6aa8b90f
+
 
 
 class SAC:
@@ -466,4 +460,4 @@
         self.logs["q1_loss"] = []
         self.logs["q2_loss"] = []
         self.logs["policy_loss"] = []
-        self.logs["alpha_loss"] = []
+        self.logs["alpha_loss"] = []
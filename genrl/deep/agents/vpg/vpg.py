import numpy as np
import torch
import torch.optim as opt
from torch.autograd import Variable
import gym

from ...common import (
    get_model,
    save_params,
    load_params,
    get_env_properties,
    set_seeds,
    RolloutBuffer,
    venv,
)
from typing import Tuple, Union, Optional, Any, Dict


class VPG:
    """
    Vanilla Policy Gradient algorithm

    Paper https://papers.nips.cc/paper/1713-policy-gradient-methods-for-reinforcement-learning-with-function-approximation.pdf

    :param network_type: The deep neural network layer types ['mlp']
    :param env: The environment to learn from
    :param timesteps_per_actorbatch: timesteps per actor per update
    :param gamma: discount factor
    :param actor_batchsize: trajectories per optimizer epoch
    :param epochs: the optimizer's number of epochs
    :param lr_policy: policy network learning rate
    :param lr_value: value network learning rate
    :param save_interval: Number of episodes between saves of models
    :param tensorboard_log: the log location for tensorboard
    :param seed: seed for torch and gym
    :param device: device to use for tensor operations; 'cpu' for cpu and 'cuda' for gpu
    :param run_num: if model has already been trained
    :param save_model: True if user wants to save
    :param load_model: model loading path
    :param rollout_size: Rollout Buffer Size
    :type network_type: str
    :type env: Gym environment
    :type timesteps_per_actorbatch: int
    :type gamma: float
    :type actor_batchsize: int
    :type epochs: int
    :type lr_policy: float
    :type lr_value: float
    :type save_interval: int
    :type tensorboard_log: str
    :type seed: int
    :type device: str
    :type run_num: bool
    :type save_model: bool
    :type load_model: string
    :type rollout_size: int
    """

    def __init__(
        self,
        network_type: str,
        env: Union[gym.Env, venv],
        timesteps_per_actorbatch: int = 1000,
        gamma: float = 0.99,
        actor_batch_size: int = 4,
        epochs: int = 1000,
        lr_policy: float = 0.01,
        lr_value: float = 0.0005,
        policy_copy_interval: int = 20,
        layers: Tuple = (32, 32),
        tensorboard_log: str = None,
        seed: Optional[int] = None,
        render: bool = False,
        device: Union[torch.device, str] = "cpu",
        run_num: int = None,
        save_model: str = None,
        load_model: str = None,
        save_interval: int = 50,
        rollout_size: int = 2048,
    ):
        self.network_type = network_type
        self.env = env
        self.timesteps_per_actorbatch = timesteps_per_actorbatch
        self.gamma = gamma
        self.actor_batch_size = actor_batch_size
        self.epochs = epochs
        self.lr_policy = lr_policy
        self.lr_value = lr_value
        self.tensorboard_log = tensorboard_log
        self.seed = seed
        self.render = render
        self.save_interval = save_interval
        self.layers = layers
        self.run_num = run_num
        self.save_model = save_model
        self.load_model = load_model
        self.save = save_params
        self.load = load_params
        self.rollout_size = rollout_size

        # Assign device
        if "cuda" in device and torch.cuda.is_available():
            self.device = torch.device(device)
        else:
            self.device = torch.device("cpu")

        # Assign seed
        if seed is not None:
            set_seeds(seed, self.env)

        # init writer if tensorboard
        self.writer = None
        if self.tensorboard_log is not None:  # pragma: no cover
            from torch.utils.tensorboard import SummaryWriter

            self.writer = SummaryWriter(log_dir=self.tensorboard_log)

        self.create_model()

    def create_model(self) -> None:
        """
        Initialize the actor and critic networks
        """
        state_dim, action_dim, discrete, action_lim = get_env_properties(self.env)
        print(state_dim, action_dim, discrete)
        # Instantiate networks and optimizers
        self.actor = get_model("p", self.network_type)(
            state_dim, action_dim, self.layers, "V", discrete, action_lim=action_lim
        ).to(self.device)

        # load paramaters if already trained
        if self.load_model is not None:
            self.load(self)
            self.actor.load_state_dict(self.checkpoint["policy_weights"])

            for key, item in self.checkpoint.items():
                if key not in ["policy_weights", "value_weights", "save_model"]:
                    setattr(self, key, item)
            print("Loaded pretrained model")

        self.optimizer_policy = opt.Adam(self.actor.parameters(), lr=self.lr_policy)

        self.rollout = RolloutBuffer(
            self.rollout_size,
            self.env.observation_space,
            self.env.action_space,
            n_envs=self.env.n_envs,
        )

    def select_action(
        self, state: np.ndarray, deterministic: bool = False
    ) -> np.ndarray:
        """
        Select action for the given state

        :param state: State for which action has to be sampled
        :param deterministic: Whether the action is deterministic or not
        :type state: int, float, ...
        :type deterministic: bool
        :returns: The action
        :rtype: int, float, ...
        """
        state = Variable(torch.as_tensor(state).float().to(self.device))

        # create distribution based on policy_fn output
        a, c = self.actor.get_action(state, deterministic=False)

        return a, c.log_prob(a), None

    def get_value_log_probs(self, state, action):
        a, c = self.actor.get_action(state, deterministic=False)
        return c.log_prob(action)

    def get_traj_loss(self, value, done) -> None:
        """
        Calculates the loss for the trajectory
        """
<<<<<<< HEAD
        disc_r = 0
        returns = []

        # calculate discounted return
        for reward in self.traj_reward[::-1]:
            disc_r = reward + self.gamma * disc_r
            returns.insert(0, disc_r)
=======
        self.rollout.compute_returns_and_advantage(value.detach().cpu().numpy(), done)

    def update_policy(self) -> None:
>>>>>>> 1b0826f2

        for rollout in self.rollout.get(256):

            actions = rollout.actions

            if isinstance(self.env.action_space, gym.spaces.Discrete):
                actions = actions.long().flatten()

            log_prob = self.get_value_log_probs(rollout.observations, actions)

            policy_loss = rollout.returns * log_prob

            policy_loss = -torch.sum(policy_loss)

<<<<<<< HEAD
        :param episode: Episode number
        :type episode: int
        """
        # mean of all traj losses in single epoch
        loss_policy = torch.mean(self.policy_loss_hist)
        loss_value = torch.mean(self.value_loss_hist)
=======
            loss = policy_loss
>>>>>>> 1b0826f2

            self.optimizer_policy.zero_grad()
            loss.backward()
            torch.nn.utils.clip_grad_norm_(self.actor.parameters(), 0.5)
            self.optimizer_policy.step()

    def collect_rollouts(self, initial_state):

        state = initial_state

        for i in range(2048):

            action, old_log_probs, _ = self.select_action(state)

            next_state, reward, done, _ = self.env.step(action.numpy())
            self.epoch_reward += reward

            if self.render:
                self.env.render()

            self.rollout.add(
                state,
                action.reshape(self.env.n_envs, 1),
                reward,
                done,
                torch.Tensor([0] * self.env.n_envs),
                old_log_probs.detach(),
            )

            state = next_state

            for i, d in enumerate(done):
                if d:
                    self.rewards.append(self.epoch_reward[i])
                    self.epoch_reward[i] = 0

        return torch.Tensor([0] * self.env.n_envs), done

    def learn(self) -> None:  # pragma: no cover
        # training loop
<<<<<<< HEAD
        for episode in range(self.epochs):
            epoch_reward = 0
            for _i in range(self.actor_batch_size):
                state = self.env.reset()
                done = False
                for _t in range(self.timesteps_per_actorbatch):
                    action = Variable(self.select_action(state, deterministic=False))
                    state, reward, done, _ = self.env.step(action.item())

                    if self.render:
                        self.env.render()
=======
        state = self.env.reset()
        for epoch in range(self.epochs):
            self.epoch_reward = np.zeros(self.env.n_envs)
>>>>>>> 1b0826f2

            self.rollout.reset()
            self.rewards = []

            values, done = self.collect_rollouts(state)

            self.get_traj_loss(values, done)

            self.update_policy()

            if epoch % 1 == 0:
                print("Episode: {}, reward: {}".format(epoch, np.mean(self.rewards)))
                self.rewards = []
                if self.tensorboard_log:
                    self.writer.add_scalar("reward", self.epoch_reward, epoch)

            if self.save_model is not None:
                if episode % self.save_interval == 0:
                    self.checkpoint = self.get_hyperparams()
                    self.save(self, episode)
                    print("Saved current model")

        self.env.close()
        if self.tensorboard_log:
            self.writer.close()

    def get_hyperparams(self) -> Dict[str, Any]:
        hyperparams = {
            "network_type": self.network_type,
            "timesteps_per_actorbatch": self.timesteps_per_actorbatch,
            "gamma": self.gamma,
            "actor_batch_size": self.actor_batch_size,
            "lr_policy": self.lr_policy,
            "lr_value": self.lr_value,
            "weights": self.ac.state_dict(),
        }

        return hyperparams


if __name__ == "__main__":
    env = gym.make("CartPole-v0")
    algo = VPG("mlp", env)
    algo.learn()
    algo.evaluate(algo)<|MERGE_RESOLUTION|>--- conflicted
+++ resolved
@@ -175,19 +175,9 @@
         """
         Calculates the loss for the trajectory
         """
-<<<<<<< HEAD
-        disc_r = 0
-        returns = []
-
-        # calculate discounted return
-        for reward in self.traj_reward[::-1]:
-            disc_r = reward + self.gamma * disc_r
-            returns.insert(0, disc_r)
-=======
         self.rollout.compute_returns_and_advantage(value.detach().cpu().numpy(), done)
 
     def update_policy(self) -> None:
->>>>>>> 1b0826f2
 
         for rollout in self.rollout.get(256):
 
@@ -202,16 +192,7 @@
 
             policy_loss = -torch.sum(policy_loss)
 
-<<<<<<< HEAD
-        :param episode: Episode number
-        :type episode: int
-        """
-        # mean of all traj losses in single epoch
-        loss_policy = torch.mean(self.policy_loss_hist)
-        loss_value = torch.mean(self.value_loss_hist)
-=======
             loss = policy_loss
->>>>>>> 1b0826f2
 
             self.optimizer_policy.zero_grad()
             loss.backward()
@@ -252,23 +233,9 @@
 
     def learn(self) -> None:  # pragma: no cover
         # training loop
-<<<<<<< HEAD
-        for episode in range(self.epochs):
-            epoch_reward = 0
-            for _i in range(self.actor_batch_size):
-                state = self.env.reset()
-                done = False
-                for _t in range(self.timesteps_per_actorbatch):
-                    action = Variable(self.select_action(state, deterministic=False))
-                    state, reward, done, _ = self.env.step(action.item())
-
-                    if self.render:
-                        self.env.render()
-=======
         state = self.env.reset()
         for epoch in range(self.epochs):
             self.epoch_reward = np.zeros(self.env.n_envs)
->>>>>>> 1b0826f2
 
             self.rollout.reset()
             self.rewards = []

from typing import Any, Dict, Optional, Tuple, Union

import gym
import numpy as np
import torch
import torch.nn.functional as F
import torch.optim as opt
from torch.autograd import Variable

<<<<<<< HEAD
from ...common import get_model, save_params, load_params, set_seeds, RolloutBuffer
from typing import Union, Tuple, Any, Optional, Dict
=======
from genrl.deep.common import (
    RolloutBuffer,
    get_model,
    load_params,
    save_params,
    set_seeds,
    venv,
)
>>>>>>> fb4f18b4


class A2C:
    """
    Advantage Actor Critic algorithm (A2C)
    The synchronous version of A3C
    Paper: https://arxiv.org/abs/1602.01783

    :param network_type: The deep neural network layer types ['mlp']
    :param env: The environment to learn from
    :param gamma: Discount factor
    :param actor_batch_size: Update batch size
    :param lr_actor: Policy Network learning rate
    :param lr_critic: Value Network learning rate
    :param num_episodes: Number of episodes
    :param timesteps_per_actorbatch: Number of timesteps per epoch
    :param max_ep_len: Maximum timesteps in an episode
    :param layers: Number of neurons in hidden layers
    :param noise: Noise function to use
    :param noise_std: Standard deviation for action noise
    :param tensorboard_log: (The log location for Tensorboard
(if None, no logging))
    :param seed: Seed for reproducing results
    :param render: True if environment is to be rendered, else False
    :param device: Device to use for Tensor operation ['cpu', 'cuda']
    :param run_num: Model run number if it has already been trained
    :param save_model: Directory the user wants to save models to
    :param save_interval: Number of steps between saves of models
    :param rollout_size: Rollout Buffer Size
    :param val_coeff: Coefficient of value loss in overall loss function
    :param entropy_coeff: Coefficient of entropy loss in overall loss function
    :type network_type: string
    :type env: Gym Environment
    :type gamma: float
    :type actor_batch_size: int
    :type lr_a: float
    :type lr_c: float
    :type num_episodes: int
    :type timesteps_per_actorbatch: int
    :type max_ep_len: int
    :type layers: tuple or list
    :type noise: function
    :type noise_std: float
    :type tensorboard_log: string
    :type seed: int
    :type render: boolean
    :type device: string
    :type run_num: int
    :type save_model: string
    :type save_interval: int
    :type rollout_size: int
    :type val_coeff: float
    :type entropy_coeff: float
    """

    def __init__(
        self,
        network_type: str,
        env: gym.Env,
        gamma: float = 0.99,
        actor_batch_size: int = 64,
        lr_actor: float = 0.01,
        lr_critic: float = 0.1,
        num_episodes: int = 100,
        timesteps_per_actorbatch: int = 4000,
        max_ep_len: int = 1000,
        layers: Tuple = (32, 32),
        noise: Any = None,
        noise_std: float = 0.1,
        tensorboard_log: str = None,
        seed: Optional[int] = None,
        render: bool = False,
        device: Union[torch.device, str] = "cpu",
        run_num: int = None,
        save_model: str = None,
        save_interval: int = 1000,
        rollout_size: int = 2048,
        val_coeff: float = 0.5,
        entropy_coeff: float = 0.01,
    ):
        self.network_type = network_type
        self.env = env
        self.gamma = gamma
        self.actor_batch_size = actor_batch_size
        self.lr_actor = lr_actor
        self.lr_critic = lr_critic
        self.num_episodes = num_episodes
        self.timesteps_per_actorbatch = timesteps_per_actorbatch
        self.max_ep_len = max_ep_len
        self.layers = layers
        self.noise = noise
        self.noise_std = noise_std
        self.tensorboard_log = tensorboard_log
        self.seed = seed
        self.render = render
        self.run_num = run_num
        self.save_interval = save_interval
        self.save_model = None
        self.save = save_params
        self.load = load_params
        self.rollout_size = rollout_size
        self.val_coeff = val_coeff
        self.entropy_coeff = entropy_coeff

        # Assign device
        if "cuda" in device and torch.cuda.is_available():
            self.device = torch.device("cuda")
        else:
            self.device = torch.device("cpu")

        # Assign seed
        if seed is not None:
            set_seeds(seed, self.env)

        # Setup tensorboard writer
        self.writer = None
        if self.tensorboard_log is not None:  # pragma: no cover
            from torch.utils.tensorboard import SummaryWriter

            self.writer = SummaryWriter(log_dir=self.tensorboard_log)

        self.create_model()

    def create_model(self) -> None:
        """
        Creates actor critic model and initialises optimizers
        """
        (state_dim, action_dim, discrete, action_lim) = self.get_env_properties()

        if self.noise is not None:
            self.noise = self.noise(
                np.zeros_like(action_dim), self.noise_std * np.ones_like(action_dim)
            )

        self.ac = get_model("ac", self.network_type)(
            state_dim, action_dim, self.layers, "V", discrete, action_lim=action_lim
        ).to(self.device)

        self.actor_optimizer = opt.Adam(self.ac.actor.parameters(), lr=self.lr_actor)

        self.critic_optimizer = opt.Adam(self.ac.critic.parameters(), lr=self.lr_critic)

        self.rollout = RolloutBuffer(
            self.rollout_size,
            self.env.observation_space,
            self.env.action_space,
            n_envs=self.env.n_envs,
        )

        # load paramaters if already trained
        if self.run_num is not None:
            self.load(self)
            self.ac.actor.load_state_dict(self.checkpoint["actor_weights"])
            self.ac.critic.load_state_dict(self.checkpoint["critic_weights"])
            for key, item in self.checkpoint.items():
                if key not in ["actor_weights", "critic_weights"]:
                    setattr(self, key, item)
            print("Loaded pretrained model")

    def select_action(
        self, state: np.ndarray, deterministic: bool = False
    ) -> np.ndarray:
        """
        Selection of action

        :param state: Observation state
        :param deterministic: Action selection type
        :type state: int, float, ...
        :type deterministic: bool
        :returns: Action based on the state and epsilon value
        :rtype: int, float, ...
        """
        state = Variable(torch.as_tensor(state).float().to(self.device))

        # create distribution based on policy_fn output
        a, c = self.ac.get_action(state, deterministic=False)
        val = self.ac.get_value(state).unsqueeze(0)

        return a, val, c.log_prob(a)

    def get_traj_loss(self, value, done) -> None:
        """
        (Get trajectory of agent to calculate discounted rewards and
calculate losses)
        """
        self.rollout.compute_returns_and_advantage(value.detach().cpu().numpy(), done)

    def get_value_log_probs(self, state, action):
        a, c = self.ac.get_action(state, deterministic=False)
        val = self.ac.get_value(state)
        return val, c.log_prob(action)

    def update_policy(self) -> None:

        for rollout in self.rollout.get(256):

            actions = rollout.actions

            if isinstance(self.env.action_space, gym.spaces.Discrete):
                actions = actions.long().flatten()

            values, log_prob = self.get_value_log_probs(rollout.observations, actions)

            policy_loss = rollout.advantages * log_prob
            policy_loss = -torch.sum(policy_loss)

            value_loss = self.val_coeff * F.mse_loss(rollout.returns, values)

            entropy_loss = (torch.exp(log_prob) * log_prob).sum()

            actor_loss = policy_loss + self.entropy_coeff * entropy_loss

            self.actor_optimizer.zero_grad()
            actor_loss.backward()
            torch.nn.utils.clip_grad_norm_(self.ac.actor.parameters(), 0.5)
            self.actor_optimizer.step()

            self.critic_optimizer.zero_grad()
            value_loss.backward()
            torch.nn.utils.clip_grad_norm_(self.ac.critic.parameters(), 0.5)
            self.critic_optimizer.step()

    def collect_rollouts(self, initial_state):

        state = initial_state

        for i in range(2048):
            # with torch.no_grad():
            action, values, old_log_probs = self.select_action(state)

            next_state, reward, done, _ = self.env.step(np.array(action))
            self.epoch_reward += reward

            if self.render:
                self.env.render()

            self.rollout.add(
                state,
                action.reshape(self.env.n_envs, 1),
                reward,
                done,
                values.detach(),
                old_log_probs.detach(),
            )

            state = next_state

            for i, di in enumerate(done):
                if di:
                    self.rewards.append(self.epoch_reward[i])
                    self.epoch_reward[i] = 0

        return values, done

    def learn(self):  # pragma: no cover
        """
        Trains actor critic model
        """
        for episode in range(self.num_episodes):
            episode_reward = 0

            self.update(episode)

            if episode % 5 == 0:
                print("Episode: {}, Reward: {}".format(episode, episode_reward))
                if self.tensorboard_log:
                    self.writer.add_scalar("reward", episode_reward, episode)

            if self.save_model is not None:
                if episode % self.save_interval == 0:
                    self.checkpoint = self.get_hyperparams()
                    self.save(self, episode)
                    print("Saved current model")

        self.env.close()
        if self.tensorboard_log:
            self.writer.close()

    def get_env_properties(self):
        """
        Helper function to extract the observation and action space

        :returns: (Observation space, Action Space and whether the action
space is discrete or not)
        :rtype: int, float, ... ; int, float, ... ; bool
        """
        state_dim = self.env.observation_space.shape[0]

        if isinstance(self.env.action_space, gym.spaces.Discrete):
            action_dim = self.env.action_space.n
            disc = True
            action_lim = None
        elif isinstance(self.env.action_space, gym.spaces.Box):
            action_dim = self.env.action_space.shape[0]
            action_lim = self.env.action_space.high[0]
            disc = False
        else:
            raise NotImplementedError

        return state_dim, action_dim, disc, action_lim

    def get_hyperparams(self) -> Dict[str, Any]:
        """
        Loads important hyperparameters that need to be loaded or saved

        :returns: Hyperparameters that need to be saved or loaded
        :rtype: dict
        """
        hyperparams = {
            "network_type": self.network_type,
            "timesteps_per_actorbatch": self.timesteps_per_actorbatch,
            "gamma": self.gamma,
            "actor_batch_size": self.actor_batch_size,
            "lr_actor": self.lr_actor,
            "lr_critic": self.lr_critic,
            "actor_weights": self.ac.actor.state_dict(),
            "critic_weights": self.ac.critic.state_dict(),
        }

        return hyperparams


if __name__ == "__main__":
    env = gym.make("CartPole-v0")
    algo = A2C("mlp", env)
    algo.learn()<|MERGE_RESOLUTION|>--- conflicted
+++ resolved
@@ -7,19 +7,8 @@
 import torch.optim as opt
 from torch.autograd import Variable
 
-<<<<<<< HEAD
 from ...common import get_model, save_params, load_params, set_seeds, RolloutBuffer
-from typing import Union, Tuple, Any, Optional, Dict
-=======
-from genrl.deep.common import (
-    RolloutBuffer,
-    get_model,
-    load_params,
-    save_params,
-    set_seeds,
-    venv,
-)
->>>>>>> fb4f18b4
+from ....environments.vec_env import VecEnv
 
 
 class A2C:
@@ -78,7 +67,7 @@
     def __init__(
         self,
         network_type: str,
-        env: gym.Env,
+        env: Union[gym.Env, VecEnv],
         gamma: float = 0.99,
         actor_batch_size: int = 64,
         lr_actor: float = 0.01,

--- conflicted
+++ resolved
@@ -193,7 +193,7 @@
     def get_value_log_probs(self, state, action):
         a, c = self.ac.get_action(state, deterministic=False)
         val = self.ac.get_value(state)
-        return val, c.log_prob(action), c.entropy()
+        return val, c.log_prob(action)
 
     def update_policy(self) -> None:
 
@@ -204,30 +204,18 @@
             if isinstance(self.env.action_space, gym.spaces.Discrete):
                 actions = actions.long().flatten()
 
-<<<<<<< HEAD
-            vals, log_prob, entropy = self.get_value_log_probs(
-                rollout.observations, actions
-            )
-            self.logs["policy_entropy"].append(torch.mean(entropy).item())
+            values, log_prob = self.get_value_log_probs(rollout.observations, actions)
 
             policy_loss = rollout.advantages * log_prob
-
             policy_loss = -torch.mean(policy_loss)
             self.logs["policy_loss"].append(policy_loss.item())
 
-            value_loss = F.mse_loss(rollout.returns, vals)
+            value_loss = self.val_coeff * F.mse_loss(rollout.returns, values)
             self.logs["value_loss"].append(torch.mean(value_loss).item())
-=======
-            values, log_prob = self.get_value_log_probs(rollout.observations, actions)
-
-            policy_loss = rollout.advantages * log_prob
-            policy_loss = -torch.sum(policy_loss)
-
-            value_loss = self.val_coeff * F.mse_loss(rollout.returns, values)
 
             entropy_loss = (torch.exp(log_prob) * log_prob).sum()
->>>>>>> e0b2064e
-
+            self.logs["policy_entropy"].append(entropy.item())
+            
             actor_loss = policy_loss + self.entropy_coeff * entropy_loss
 
             self.actor_optimizer.zero_grad()

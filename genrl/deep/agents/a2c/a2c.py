--- conflicted
+++ resolved
@@ -1,277 +1,3 @@
-<<<<<<< HEAD
-from typing import Any, Dict, Tuple, Union
-
-import gym
-import numpy as np
-import torch
-import torch.nn.functional as F
-import torch.optim as opt
-from torch.autograd import Variable
-
-from ....environments.vec_env import VecEnv
-from ...common import RolloutBuffer, get_env_properties, get_model, safe_mean
-from ..base import OnPolicyAgent
-
-
-class A2C(OnPolicyAgent):
-    """
-    Advantage Actor Critic algorithm (A2C)
-    The synchronous version of A3C
-    Paper: https://arxiv.org/abs/1602.01783
-
-    :param network_type: The deep neural network layer types ['mlp']
-    :param env: The environment to learn from
-    :param gamma: Discount factor
-    :param actor_batch_size: Update batch size
-    :param lr_actor: Policy Network learning rate
-    :param lr_critic: Value Network learning rate
-    :param num_episodes: Number of episodes
-    :param timesteps_per_actorbatch: Number of timesteps per epoch
-    :param max_ep_len: Maximum timesteps in an episode
-    :param layers: Number of neurons in hidden layers
-    :param noise: Noise function to use
-    :param noise_std: Standard deviation for action noise
-    :param seed: Seed for reproducing results
-    :param render: True if environment is to be rendered, else False
-    :param device: Device to use for Tensor operation ['cpu', 'cuda']
-    :param run_num: Model run number if it has already been trained
-    :param save_model: Directory the user wants to save models to
-    :param save_interval: Number of steps between saves of models
-    :param rollout_size: Rollout Buffer Size
-    :param val_coeff: Coefficient of value loss in overall loss function
-    :param entropy_coeff: Coefficient of entropy loss in overall loss function
-    :type network_type: string
-    :type env: Gym Environment
-    :type gamma: float
-    :type actor_batch_size: int
-    :type lr_a: float
-    :type lr_c: float
-    :type num_episodes: int
-    :type timesteps_per_actorbatch: int
-    :type max_ep_len: int
-    :type layers: tuple or list
-    :type noise: function
-    :type noise_std: float
-    :type seed: int
-    :type render: boolean
-    :type device: string
-    :type run_num: int
-    :type save_model: string
-    :type save_interval: int
-    :type rollout_size: int
-    :type val_coeff: float
-    :type entropy_coeff: float
-    """
-
-    def __init__(
-        self,
-        network_type: str,
-        env: Union[gym.Env, VecEnv],
-        batch_size: int = 256,
-        gamma: float = 0.99,
-        lr_policy: float = 0.01,
-        lr_value: float = 0.1,
-        epochs: int = 100,
-        max_ep_len: int = 1000,
-        layers: Tuple = (32, 32),
-        noise: Any = None,
-        noise_std: float = 0.1,
-        rollout_size: int = 2048,
-        **kwargs
-    ):
-
-        super(A2C, self).__init__(
-            network_type,
-            env,
-            batch_size,
-            layers,
-            gamma,
-            lr_policy,
-            lr_value,
-            epochs,
-            rollout_size,
-            **kwargs
-        )
-
-        self.max_ep_len = max_ep_len
-        self.noise = noise
-        self.noise_std = noise_std
-        self.value_coeff = kwargs.get("value_coeff", 0.5)
-        self.entropy_coeff = kwargs.get("entropy_coeff", 0.01)
-
-        self.empty_logs()
-        self.create_model()
-
-    def create_model(self) -> None:
-        """
-        Creates actor critic model and initialises optimizers
-        """
-        (state_dim, action_dim, discrete, action_lim) = get_env_properties(
-            self.env, self.network_type
-        )
-
-        if self.noise is not None:
-            self.noise = self.noise(
-                np.zeros_like(action_dim), self.noise_std * np.ones_like(action_dim)
-            )
-
-        self.ac = get_model("ac", self.network_type)(
-            state_dim, action_dim, self.layers, "V", discrete, action_lim=action_lim
-        ).to(self.device)
-
-        self.actor_optimizer = opt.Adam(self.ac.actor.parameters(), lr=self.lr_policy)
-
-        self.critic_optimizer = opt.Adam(self.ac.critic.parameters(), lr=self.lr_value)
-
-        self.rollout = RolloutBuffer(
-            self.rollout_size,
-            self.env.observation_space,
-            self.env.action_space,
-            n_envs=self.env.n_envs,
-        )
-
-        # load paramaters if already trained
-        if self.run_num is not None:
-            self.load(self)
-            self.ac.actor.load_state_dict(self.checkpoint["actor_weights"])
-            self.ac.critic.load_state_dict(self.checkpoint["critic_weights"])
-            for key, item in self.checkpoint.items():
-                if key not in ["actor_weights", "critic_weights"]:
-                    setattr(self, key, item)
-            print("Loaded pretrained model")
-
-    def select_action(
-        self, state: np.ndarray, deterministic: bool = False
-    ) -> np.ndarray:
-        """
-        Selection of action
-
-        :param state: Observation state
-        :param deterministic: Action selection type
-        :type state: int, float, ...
-        :type deterministic: bool
-        :returns: Action based on the state and epsilon value
-        :rtype: int, float, ...
-        """
-        state = Variable(torch.as_tensor(state).float().to(self.device))
-
-        # create distribution based on actor output
-        a, c = self.ac.get_action(state, deterministic=False)
-        val = self.ac.get_value(state).unsqueeze(0)
-
-        return a, val, c.log_prob(a)
-
-    def get_traj_loss(self, value: np.ndarray, done: bool) -> None:
-        """
-        (Get trajectory of agent to calculate discounted rewards and
-calculate losses)
-
-        :param value: Value of a state
-        :param done: True if the state is terminal, else False
-        :type value: NumPy Array
-        :type done: boolean
-        """
-        self.rollout.compute_returns_and_advantage(value.detach().cpu().numpy(), done)
-
-    def get_value_log_probs(
-        self, state: np.ndarray, action: np.ndarray
-    ) -> Tuple[np.ndarray, float]:
-        """
-        Calculate the value of a given state and the log probability of taking a given action in the given state
-
-        :param state: State value
-        :param action: Action to be taken
-        :type state: NumPy Array
-        :type action: NumPy Array
-        :returns: Value and Log probability of Action
-        :rtype: NumPy Array, NumPy Array
-        """
-        a, c = self.ac.get_action(state, deterministic=False)
-        val = self.ac.get_value(state)
-        return val, c.log_prob(action)
-
-    def update_policy(self) -> None:
-        """
-        Function to calculate loss from rollouts and update the policy
-        """
-        for rollout in self.rollout.get(self.batch_size):
-
-            actions = rollout.actions
-
-            if isinstance(self.env.action_space, gym.spaces.Discrete):
-                actions = actions.long().flatten()
-
-            values, log_prob = self.get_value_log_probs(rollout.observations, actions)
-
-            policy_loss = rollout.advantages * log_prob
-            policy_loss = -torch.mean(policy_loss)
-            self.logs["policy_loss"].append(policy_loss.item())
-
-            value_loss = self.value_coeff * F.mse_loss(rollout.returns, values)
-            self.logs["value_loss"].append(torch.mean(value_loss).item())
-
-            entropy_loss = (torch.exp(log_prob) * log_prob).sum()
-            self.logs["policy_entropy"].append(entropy_loss.item())
-
-            actor_loss = policy_loss + self.entropy_coeff * entropy_loss
-
-            self.actor_optimizer.zero_grad()
-            actor_loss.backward()
-            torch.nn.utils.clip_grad_norm_(self.ac.actor.parameters(), 0.5)
-            self.actor_optimizer.step()
-
-            self.critic_optimizer.zero_grad()
-            value_loss.backward()
-            torch.nn.utils.clip_grad_norm_(self.ac.critic.parameters(), 0.5)
-            self.critic_optimizer.step()
-
-    def get_hyperparams(self) -> Dict[str, Any]:
-        """
-        Loads important hyperparameters that need to be loaded or saved
-
-        :returns: Hyperparameters that need to be saved or loaded
-        :rtype: dict
-        """
-        hyperparams = {
-            "network_type": self.network_type,
-            "batch_size": self.batch_size,
-            "gamma": self.gamma,
-            "lr_actor": self.lr_actor,
-            "lr_critic": self.lr_critic,
-            "rollout_size": self.rollout_size,
-            "actor_weights": self.ac.actor.state_dict(),
-            "critic_weights": self.ac.critic.state_dict(),
-        }
-
-        return hyperparams
-
-    def get_logging_params(self) -> Dict[str, Any]:
-        """
-        :returns: Logging parameters for monitoring training
-        :rtype: dict
-        """
-
-        logs = {
-            "policy_loss": safe_mean(self.logs["policy_loss"]),
-            "value_loss": safe_mean(self.logs["value_loss"]),
-            "policy_entropy": safe_mean(self.logs["policy_entropy"]),
-            "mean_reward": safe_mean(self.rewards),
-        }
-
-        self.empty_logs()
-        return logs
-
-    def empty_logs(self):
-        """
-        Empties logs
-        """
-
-        self.logs = {}
-        self.logs["policy_loss"] = []
-        self.logs["value_loss"] = []
-        self.logs["policy_entropy"] = []
-        self.rewards = []
-=======
 from typing import Any, Dict, Tuple, Union
 
 import gym
@@ -388,7 +114,7 @@
         self.optimizer_policy = opt.Adam(self.ac.actor.parameters(), lr=self.lr_policy)
         self.optimizer_value = opt.Adam(self.ac.critic.parameters(), lr=self.lr_value)
 
-        self.rollout = RolloutBuffer(self.rollout_size, self.env,)
+        self.rollout = RolloutBuffer(self.rollout_size, self.env)
 
     def select_action(
         self, state: np.ndarray, deterministic: bool = False
@@ -507,5 +233,4 @@
         self.logs["policy_loss"] = []
         self.logs["value_loss"] = []
         self.logs["policy_entropy"] = []
-        self.rewards = []
->>>>>>> 76de19d3
+        self.rewards = []
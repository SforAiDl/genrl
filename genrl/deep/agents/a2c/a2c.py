--- conflicted
+++ resolved
@@ -10,15 +10,9 @@
 from ....environments.vec_env import VecEnv
 from ...common import (
     RolloutBuffer,
-<<<<<<< HEAD
-    get_env_properties,
-    get_model,
-    load_params,
-=======
     get_model,
     load_params,
     safe_mean,
->>>>>>> a8f06dbe
     save_params,
     set_seeds,
 )
@@ -262,19 +256,13 @@
             torch.nn.utils.clip_grad_norm_(self.ac.critic.parameters(), 0.5)
             self.critic_optimizer.step()
 
-<<<<<<< HEAD
-    def collect_rollouts(self, initial_state):
+    def collect_rollouts(self, state: np.ndarray) -> Tuple[np.ndarray, bool]:
         """
         Function to calculate rollouts
 
-        :param initial_state: Initial state before calculating rollouts
-        :type initial_state: NumPy Array
-        """
-        state = initial_state
-=======
-    def collect_rollouts(self, state):
->>>>>>> a8f06dbe
-
+        :param state: Initial state before calculating rollouts
+        :type state: NumPy Array
+        """
         for i in range(2048):
             # with torch.no_grad():
             action, values, old_log_probs = self.select_action(state)

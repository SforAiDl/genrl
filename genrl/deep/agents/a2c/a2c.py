from typing import Any, Dict, Optional, Tuple, Union

import gym
import numpy as np
import torch
import torch.nn.functional as F
import torch.optim as opt
from torch.autograd import Variable

from ....environments.vec_env import VecEnv
from ...common import RolloutBuffer, get_model, load_params, save_params, set_seeds


class A2C:
    """
    Advantage Actor Critic algorithm (A2C)
    The synchronous version of A3C
    Paper: https://arxiv.org/abs/1602.01783

    :param network_type: The deep neural network layer types ['mlp']
    :param env: The environment to learn from
    :param gamma: Discount factor
    :param actor_batch_size: Update batch size
    :param lr_actor: Policy Network learning rate
    :param lr_critic: Value Network learning rate
    :param num_episodes: Number of episodes
    :param timesteps_per_actorbatch: Number of timesteps per epoch
    :param max_ep_len: Maximum timesteps in an episode
    :param layers: Number of neurons in hidden layers
    :param noise: Noise function to use
    :param noise_std: Standard deviation for action noise
    :param seed: Seed for reproducing results
    :param render: True if environment is to be rendered, else False
    :param device: Device to use for Tensor operation ['cpu', 'cuda']
    :param run_num: Model run number if it has already been trained
    :param save_model: Directory the user wants to save models to
    :param save_interval: Number of steps between saves of models
    :param rollout_size: Rollout Buffer Size
    :param val_coeff: Coefficient of value loss in overall loss function
    :param entropy_coeff: Coefficient of entropy loss in overall loss function
    :type network_type: string
    :type env: Gym Environment
    :type gamma: float
    :type actor_batch_size: int
    :type lr_a: float
    :type lr_c: float
    :type num_episodes: int
    :type timesteps_per_actorbatch: int
    :type max_ep_len: int
    :type layers: tuple or list
    :type noise: function
    :type noise_std: float
    :type seed: int
    :type render: boolean
    :type device: string
    :type run_num: int
    :type save_model: string
    :type save_interval: int
    :type rollout_size: int
    :type val_coeff: float
    :type entropy_coeff: float
    """

    def __init__(
        self,
        network_type: str,
        env: Union[gym.Env, VecEnv],
        gamma: float = 0.99,
        actor_batch_size: int = 64,
        lr_actor: float = 0.01,
        lr_critic: float = 0.1,
        num_episodes: int = 100,
        timesteps_per_actorbatch: int = 4000,
        max_ep_len: int = 1000,
        layers: Tuple = (32, 32),
        noise: Any = None,
        noise_std: float = 0.1,
        seed: Optional[int] = None,
        render: bool = False,
        device: Union[torch.device, str] = "cpu",
        run_num: int = None,
        save_model: str = None,
        save_interval: int = 1000,
        rollout_size: int = 2048,
        val_coeff: float = 0.5,
        entropy_coeff: float = 0.01,
    ):
        self.network_type = network_type
        self.env = env
        self.gamma = gamma
        self.actor_batch_size = actor_batch_size
        self.lr_actor = lr_actor
        self.lr_critic = lr_critic
        self.num_episodes = num_episodes
        self.timesteps_per_actorbatch = timesteps_per_actorbatch
        self.max_ep_len = max_ep_len
        self.layers = layers
        self.noise = noise
        self.noise_std = noise_std
        self.seed = seed
        self.render = render
        self.run_num = run_num
        self.save_interval = save_interval
        self.save_model = None
        self.save = save_params
        self.load = load_params
        self.rollout_size = rollout_size
        self.val_coeff = val_coeff
        self.entropy_coeff = entropy_coeff

        self.logs = {}
        self.logs["policy_loss"] = []
        self.logs["value_loss"] = []
        self.logs["policy_entropy"] = []
        self.rewards = []

        # Assign device
        if "cuda" in device and torch.cuda.is_available():
            self.device = torch.device("cuda")
        else:
            self.device = torch.device("cpu")

        # Assign seed
        if seed is not None:
            set_seeds(seed, self.env)

        self.create_model()

    def create_model(self) -> None:
        """
        Creates actor critic model and initialises optimizers
        """
        (state_dim, action_dim, discrete, action_lim) = self.get_env_properties()

        if self.noise is not None:
            self.noise = self.noise(
                np.zeros_like(action_dim), self.noise_std * np.ones_like(action_dim)
            )

        self.ac = get_model("ac", self.network_type)(
            state_dim, action_dim, self.layers, "V", discrete, action_lim=action_lim
        ).to(self.device)

        self.actor_optimizer = opt.Adam(self.ac.actor.parameters(), lr=self.lr_actor)

        self.critic_optimizer = opt.Adam(self.ac.critic.parameters(), lr=self.lr_critic)

        self.rollout = RolloutBuffer(
            self.rollout_size,
            self.env.observation_space,
            self.env.action_space,
            n_envs=self.env.n_envs,
        )

        # load paramaters if already trained
        if self.run_num is not None:
            self.load(self)
            self.ac.actor.load_state_dict(self.checkpoint["actor_weights"])
            self.ac.critic.load_state_dict(self.checkpoint["critic_weights"])
            for key, item in self.checkpoint.items():
                if key not in ["actor_weights", "critic_weights"]:
                    setattr(self, key, item)
            print("Loaded pretrained model")

    def select_action(
        self, state: np.ndarray, deterministic: bool = False
    ) -> np.ndarray:
        """
        Selection of action

        :param state: Observation state
        :param deterministic: Action selection type
        :type state: int, float, ...
        :type deterministic: bool
        :returns: Action based on the state and epsilon value
        :rtype: int, float, ...
        """
        state = Variable(torch.as_tensor(state).float().to(self.device))

        # create distribution based on policy_fn output
        a, c = self.ac.get_action(state, deterministic=False)
        val = self.ac.get_value(state).unsqueeze(0)

        return a, val, c.log_prob(a)

    def get_traj_loss(self, value, done) -> None:
        """
        (Get trajectory of agent to calculate discounted rewards and
calculate losses)
        """
        self.rollout.compute_returns_and_advantage(value.detach().cpu().numpy(), done)

    def get_value_log_probs(self, state, action):
        a, c = self.ac.get_action(state, deterministic=False)
        val = self.ac.get_value(state)
        return val, c.log_prob(action), c.entropy()

    def update_policy(self) -> None:

        for rollout in self.rollout.get(256):

            actions = rollout.actions

            if isinstance(self.env.action_space, gym.spaces.Discrete):
                actions = actions.long().flatten()

<<<<<<< HEAD
            vals, log_prob, entropy = self.get_value_log_probs(
                rollout.observations, actions
            )
            self.logs["policy_entropy"].append(torch.mean(entropy).item())

            policy_loss = rollout.advantages * log_prob

            policy_loss = -torch.mean(policy_loss)
            self.logs["policy_loss"].append(policy_loss.item())

            value_loss = F.mse_loss(rollout.returns, vals)
            self.logs["value_loss"].append(torch.mean(value_loss).item())
=======
            values, log_prob = self.get_value_log_probs(rollout.observations, actions)

            policy_loss = rollout.advantages * log_prob
            policy_loss = -torch.sum(policy_loss)

            value_loss = self.val_coeff * F.mse_loss(rollout.returns, values)

            entropy_loss = (torch.exp(log_prob) * log_prob).sum()
>>>>>>> 3fab73f9

            actor_loss = policy_loss + self.entropy_coeff * entropy_loss

            self.actor_optimizer.zero_grad()
            actor_loss.backward()
            torch.nn.utils.clip_grad_norm_(self.ac.actor.parameters(), 0.5)
            self.actor_optimizer.step()

            self.critic_optimizer.zero_grad()
            value_loss.backward()
            torch.nn.utils.clip_grad_norm_(self.ac.critic.parameters(), 0.5)
            self.critic_optimizer.step()

    def collect_rollouts(self, state):

        for i in range(2048):
            # with torch.no_grad():
            action, values, old_log_probs = self.select_action(state)

            next_state, reward, done, _ = self.env.step(np.array(action))
            self.epoch_reward += reward

            if self.render:
                self.env.render()

            self.rollout.add(
                state,
                action.reshape(self.env.n_envs, 1),
                reward,
                done,
                values.detach(),
                old_log_probs.detach(),
            )

            state = next_state

            for i, di in enumerate(done):
                if di:
                    self.rewards.append(self.epoch_reward[i])
                    self.epoch_reward[i] = 0

        return values, done

    def learn(self):  # pragma: no cover
        """
        Trains actor critic model
        """
        for episode in range(self.num_episodes):
            episode_reward = 0

            self.update(episode)

            if episode % 5 == 0:
                print("Episode: {}, Reward: {}".format(episode, episode_reward))

        self.env.close()

    def get_env_properties(self):
        """
        Helper function to extract the observation and action space

        :returns: (Observation space, Action Space and whether the action
space is discrete or not)
        :rtype: int, float, ... ; int, float, ... ; bool
        """
        state_dim = self.env.observation_space.shape[0]

        if isinstance(self.env.action_space, gym.spaces.Discrete):
            action_dim = self.env.action_space.n
            disc = True
            action_lim = None
        elif isinstance(self.env.action_space, gym.spaces.Box):
            action_dim = self.env.action_space.shape[0]
            action_lim = self.env.action_space.high[0]
            disc = False
        else:
            raise NotImplementedError

        return state_dim, action_dim, disc, action_lim

    def get_hyperparams(self) -> Dict[str, Any]:
        """
        Loads important hyperparameters that need to be loaded or saved

        :returns: Hyperparameters that need to be saved or loaded
        :rtype: dict
        """
        hyperparams = {
            "network_type": self.network_type,
            "timesteps_per_actorbatch": self.timesteps_per_actorbatch,
            "gamma": self.gamma,
            "actor_batch_size": self.actor_batch_size,
            "lr_actor": self.lr_actor,
            "lr_critic": self.lr_critic,
            "actor_weights": self.ac.actor.state_dict(),
            "critic_weights": self.ac.critic.state_dict(),
        }

        return hyperparams

    def get_logging_params(self) -> Dict[str, Any]:
        """
        :returns: Logging parameters for monitoring training
        :rtype: dict
        """

        logs = {
            "policy_loss": np.around(np.mean(self.logs["policy_loss"]), decimals=4),
            "value_loss": np.around(np.mean(self.logs["value_loss"]), decimals=4),
            "policy_entropy": np.around(
                np.mean(self.logs["policy_entropy"]), decimals=4
            ),
            "mean_reward": np.around(np.mean(self.rewards), decimals=4),
        }

        self.empty_logs()
        return logs

    def empty_logs(self):
        """
        Empties logs
        """

        self.logs["policy_loss"] = []
        self.logs["value_loss"] = []
        self.logs["policy_entropy"] = []
        self.rewards = []


if __name__ == "__main__":
    env = gym.make("CartPole-v0")
    algo = A2C("mlp", env)
    algo.learn()<|MERGE_RESOLUTION|>--- conflicted
+++ resolved
@@ -193,7 +193,7 @@
     def get_value_log_probs(self, state, action):
         a, c = self.ac.get_action(state, deterministic=False)
         val = self.ac.get_value(state)
-        return val, c.log_prob(action), c.entropy()
+        return val, c.log_prob(action)
 
     def update_policy(self) -> None:
 
@@ -204,29 +204,17 @@
             if isinstance(self.env.action_space, gym.spaces.Discrete):
                 actions = actions.long().flatten()
 
-<<<<<<< HEAD
-            vals, log_prob, entropy = self.get_value_log_probs(
-                rollout.observations, actions
-            )
-            self.logs["policy_entropy"].append(torch.mean(entropy).item())
-
-            policy_loss = rollout.advantages * log_prob
-
-            policy_loss = -torch.mean(policy_loss)
-            self.logs["policy_loss"].append(policy_loss.item())
-
-            value_loss = F.mse_loss(rollout.returns, vals)
-            self.logs["value_loss"].append(torch.mean(value_loss).item())
-=======
             values, log_prob = self.get_value_log_probs(rollout.observations, actions)
 
             policy_loss = rollout.advantages * log_prob
             policy_loss = -torch.sum(policy_loss)
+            self.logs["policy_loss"].append(policy_loss.item())
 
             value_loss = self.val_coeff * F.mse_loss(rollout.returns, values)
+            self.logs["value_loss"].append(torch.mean(value_loss).item())
 
             entropy_loss = (torch.exp(log_prob) * log_prob).sum()
->>>>>>> 3fab73f9
+            self.logs["policy_entropy"].append(entropy_loss.item())
 
             actor_loss = policy_loss + self.entropy_coeff * entropy_loss
 

import collections
from abc import ABC
<<<<<<< HEAD
from typing import Any, Dict, List, Tuple
=======
from typing import Any, Dict, List, Tuple, Union
>>>>>>> 8d563a84

import numpy as np
import torch
from torch.nn import functional as F

<<<<<<< HEAD
=======
from genrl.deep.common.actor_critic import BaseActorCritic
>>>>>>> 8d563a84
from genrl.deep.common.buffers import (
    PrioritizedBuffer,
    PrioritizedReplayBufferSamples,
    PushReplayBuffer,
    ReplayBufferSamples,
)
from genrl.deep.common.utils import set_seeds


class BaseAgent(ABC):
    """Base Agent Class

    Attributes:
        network (str): The network type of the Q-value function.
            Supported types: ["cnn", "mlp"]
        env (Environment): The environment that the agent is supposed to act on
        create_model (bool): Whether the model of the algo should be created when initialised
        batch_size (int): Mini batch size for loading experiences
        gamma (float): The discount factor for rewards
        layers (:obj:`tuple` of :obj:`int`): Layers in the Neural Network
            of the Q-value function
        lr_policy (float): Learning rate for the policy/actor
        lr_value (float): Learning rate for the Q-value function
        seed (int): Seed for randomness
        render (bool): Should the env be rendered during training?
        device (str): Hardware being used for training. Options:
            ["cuda" -> GPU, "cpu" -> CPU]
    """

    def __init__(
        self,
        network: Union[str, BaseActorCritic],
        env: Any,
        create_model: bool = True,
        batch_size: int = 64,
        gamma: float = 0.99,
        layers: Tuple = (64, 64),
        lr_policy: float = 0.001,
        lr_value: float = 0.001,
        **kwargs
    ):
        self.network = network
        self.env = env
        self.create_model = create_model
        self.batch_size = batch_size
        self.gamma = gamma
        self.layers = layers
        self.lr_policy = lr_policy
        self.lr_value = lr_value

        self.seed = kwargs["seed"] if "seed" in kwargs else None
        self.render = kwargs["render"] if "render" in kwargs else False

        # Assign device
        device = kwargs["device"] if "device" in kwargs else "cpu"
        if "cuda" in device and torch.cuda.is_available():
            self.device = torch.device(device)
        else:
            self.device = torch.device("cpu")

        # Assign seed
        if self.seed is not None:
            set_seeds(self.seed, self.env)

    def _create_model(self) -> None:
        """Function to initialize all models of the agent
        """
        raise NotImplementedError

<<<<<<< HEAD
    def update_params(self, update_interval: int) -> None:
        """
        Takes the step for optimizer.
        This internally calls functions to calculate loss.
=======
    def select_action(
        self, state: np.ndarray, deterministic: bool = False
    ) -> np.ndarray:
        """Select action given state

        Action selection method

        Args:
            state (:obj:`np.ndarray`): Current state of the environment
            deterministic (bool): Should the policy be deterministic or stochastic

        Returns:
            action (:obj:`np.ndarray`): Action taken by the agent
        """
        raise NotImplementedError

    def update_params(self, update_interval: int) -> None:
        """Update parameters of the model

        Args:
            update_interval (int): Interval between successive updates of the target model
>>>>>>> 8d563a84
        """
        raise NotImplementedError

    def get_hyperparameters(self) -> Dict[str, Any]:
        """Get relevant hyperparameters to save

        Returns:
            hyperparams (:obj:`dict`): Hyperparameters to be saved
        """
        raise NotImplementedError

    def get_logging_params(self) -> Dict[str, Any]:
        """Load weights for the agent from pretrained model

        Args:
            weights (:obj:`dict`): Dictionary of different neural net weights
        """
        raise NotImplementedError

    def empty_logs(self):
        """Gets relevant parameters for logging

        Returns:
            logs (:obj:`dict`): Logging parameters for monitoring training
        """
        raise NotImplementedError


class OnPolicyAgent(BaseAgent):
    def __init__(self, *args, rollout_size: int = 2048, **kwargs):
        super(OnPolicyAgent, self).__init__(*args, **kwargs)
        self.rollout_size = rollout_size

    def collect_rewards(self, dones, timestep):
        for i, done in enumerate(dones):
            if done or timestep == self.rollout_size - 1:
                self.rewards.append(self.env.episode_reward[i])
                self.env.episode_reward[i] = 0

    def collect_rollouts(self, state):
        for i in range(self.rollout_size):
            action, values, old_log_probs = self.select_action(state)

            next_state, reward, dones, _ = self.env.step(np.array(action))

            if self.render:
                self.env.render()

            self.rollout.add(
                state,
                action.reshape(self.env.n_envs, 1),
                reward,
                dones,
                values.detach(),
                old_log_probs.detach(),
            )

            state = next_state

            self.collect_rewards(dones, i)

        return values, dones


class OffPolicyAgent(BaseAgent):
<<<<<<< HEAD
    def __init__(
        self, *args, replay_size: int = 1000, buffer_type: str = "push", **kwargs
=======
    """Off Policy Agent Base Class

    Attributes:
        network (str): The network type of the Q-value function.
            Supported types: ["cnn", "mlp"]
        env (Environment): The environment that the agent is supposed to act on
        create_model (bool): Whether the model of the algo should be created when initialised
        batch_size (int): Mini batch size for loading experiences
        gamma (float): The discount factor for rewards
        layers (:obj:`tuple` of :obj:`int`): Layers in the Neural Network
            of the Q-value function
        lr_policy (float): Learning rate for the policy/actor
        lr_value (float): Learning rate for the Q-value function
        replay_size (int): Capacity of the Replay Buffer
        buffer_type (str): Choose the type of Buffer: ["push", "prioritized"]
        seed (int): Seed for randomness
        render (bool): Should the env be rendered during training?
        device (str): Hardware being used for training. Options:
            ["cuda" -> GPU, "cpu" -> CPU]
    """

    def __init__(
        self, *args, replay_size: int = 1000000, buffer_type: str = "push", **kwargs
>>>>>>> 8d563a84
    ):
        super(OffPolicyAgent, self).__init__(*args, **kwargs)
        self.replay_size = replay_size
        self.buffer_type = buffer_type

        if buffer_type == "push":
            self.buffer_class = PushReplayBuffer
        elif buffer_type == "prioritized":
            self.buffer_class = PrioritizedBuffer
        else:
            raise NotImplementedError

<<<<<<< HEAD
    def select_action(
        self, state: np.ndarray, deterministic: bool = True
    ) -> np.ndarray:
        """Select action given state

        Policy Gradient action-selection

        Args:
            state (:obj:`np.ndarray`): Current state of the environment
            deterministic (bool): Should the policy be deterministic or stochastic

        Returns:
            action (:obj:`np.ndarray`): Action taken by the agent
        """
        state = torch.as_tensor(state).float()
        action, _ = self.ac.get_action(state, deterministic)
        action = action.detach().cpu().numpy()

        # add noise to output from policy network
        if "noise" in self.__dict__ and self.noise is not None:
            action += self.noise()
            action = np.clip(
                action, self.env.action_space.low[0], self.env.action_space.high[0]
            )

        return action

=======
>>>>>>> 8d563a84
    def update_params_before_select_action(self, timestep: int) -> None:
        """Update any parameters before selecting action like epsilon for decaying epsilon greedy

        Args:
            timestep (int): Timestep in the training process
        """
        pass

    def update_target_model(self) -> None:
        """Function to update the target Q model

        Updates the target model with the training model's weights when called
        """
        raise NotImplementedError

    def _reshape_batch(self, batch: List):
        """Function to reshape experiences

        Can be modified for individual algorithm usage
<<<<<<< HEAD
=======

        Args:
            batch (:obj:`list`): List of experiences that are being replayed

        Returns:
            batch (:obj:`list`): Reshaped experiences for replay
>>>>>>> 8d563a84
        """
        return [*batch]

    def sample_from_buffer(self, beta: float = None):
        """Samples experiences from the buffer and converts them into usable formats
<<<<<<< HEAD
=======

        Args:
            beta (float): Importance-Sampling beta for prioritized replay

        Returns:
            batch (:obj:`list`): Replay experiences sampled from the buffer
>>>>>>> 8d563a84
        """
        # Samples from the buffer
        if beta is not None:
            batch = self.replay_buffer.sample(self.batch_size, beta=beta)
        else:
            batch = self.replay_buffer.sample(self.batch_size)

        states, actions, rewards, next_states, dones = self._reshape_batch(batch)

        # Convert every experience to a Named Tuple. Either Replay or Prioritized Replay samples.
        if self.buffer_type == "push":
            batch = ReplayBufferSamples(*[states, actions, rewards, next_states, dones])
        elif self.buffer_type == "prioritized":
            indices, weights = batch[5], batch[6]
            batch = PrioritizedReplayBufferSamples(
                *[states, actions, rewards, next_states, dones, indices, weights]
            )
        return batch

<<<<<<< HEAD
    def get_p_loss(self, states: torch.Tensor) -> torch.Tensor:
        """Function to get the Policy loss

        Args:
            states (:obj:`torch.Tensor`): States for which Q-values need to be found

        Returns:
            loss (:obj:`torch.Tensor`): Calculated policy loss
        """
        next_best_actions = self.ac.get_action(states, True)[0]
        q_values = self.ac.get_value(torch.cat([states, next_best_actions], dim=-1))
        policy_loss = -torch.mean(q_values)
        return policy_loss

    def get_q_loss(self, batch: collections.namedtuple) -> torch.Tensor:
        """Normal Function to calculate the loss of the Q-function
=======
    def get_q_loss(self, batch: collections.namedtuple) -> torch.Tensor:
        """Normal Function to calculate the loss of the Q-function or critic
>>>>>>> 8d563a84

        Args:
            batch (:obj:`collections.namedtuple` of :obj:`torch.Tensor`): Batch of experiences

        Returns:
<<<<<<< HEAD
            loss (:obj:`torch.Tensor`): Calculated loss of the Q-function
=======
            loss (:obj:`torch.Tensor`): Calculateed loss of the Q-function
>>>>>>> 8d563a84
        """
        q_values = self.get_q_values(batch.states, batch.actions)
        target_q_values = self.get_target_q_values(
            batch.next_states, batch.rewards, batch.dones
        )
        loss = F.mse_loss(q_values, target_q_values)
        return loss<|MERGE_RESOLUTION|>--- conflicted
+++ resolved
@@ -1,19 +1,12 @@
 import collections
 from abc import ABC
-<<<<<<< HEAD
-from typing import Any, Dict, List, Tuple
-=======
 from typing import Any, Dict, List, Tuple, Union
->>>>>>> 8d563a84
 
 import numpy as np
 import torch
 from torch.nn import functional as F
 
-<<<<<<< HEAD
-=======
 from genrl.deep.common.actor_critic import BaseActorCritic
->>>>>>> 8d563a84
 from genrl.deep.common.buffers import (
     PrioritizedBuffer,
     PrioritizedReplayBufferSamples,
@@ -83,12 +76,6 @@
         """
         raise NotImplementedError
 
-<<<<<<< HEAD
-    def update_params(self, update_interval: int) -> None:
-        """
-        Takes the step for optimizer.
-        This internally calls functions to calculate loss.
-=======
     def select_action(
         self, state: np.ndarray, deterministic: bool = False
     ) -> np.ndarray:
@@ -110,7 +97,6 @@
 
         Args:
             update_interval (int): Interval between successive updates of the target model
->>>>>>> 8d563a84
         """
         raise NotImplementedError
 
@@ -176,10 +162,6 @@
 
 
 class OffPolicyAgent(BaseAgent):
-<<<<<<< HEAD
-    def __init__(
-        self, *args, replay_size: int = 1000, buffer_type: str = "push", **kwargs
-=======
     """Off Policy Agent Base Class
 
     Attributes:
@@ -202,8 +184,7 @@
     """
 
     def __init__(
-        self, *args, replay_size: int = 1000000, buffer_type: str = "push", **kwargs
->>>>>>> 8d563a84
+        self, *args, replay_size: int = 1000, buffer_type: str = "push", **kwargs
     ):
         super(OffPolicyAgent, self).__init__(*args, **kwargs)
         self.replay_size = replay_size
@@ -216,36 +197,6 @@
         else:
             raise NotImplementedError
 
-<<<<<<< HEAD
-    def select_action(
-        self, state: np.ndarray, deterministic: bool = True
-    ) -> np.ndarray:
-        """Select action given state
-
-        Policy Gradient action-selection
-
-        Args:
-            state (:obj:`np.ndarray`): Current state of the environment
-            deterministic (bool): Should the policy be deterministic or stochastic
-
-        Returns:
-            action (:obj:`np.ndarray`): Action taken by the agent
-        """
-        state = torch.as_tensor(state).float()
-        action, _ = self.ac.get_action(state, deterministic)
-        action = action.detach().cpu().numpy()
-
-        # add noise to output from policy network
-        if "noise" in self.__dict__ and self.noise is not None:
-            action += self.noise()
-            action = np.clip(
-                action, self.env.action_space.low[0], self.env.action_space.high[0]
-            )
-
-        return action
-
-=======
->>>>>>> 8d563a84
     def update_params_before_select_action(self, timestep: int) -> None:
         """Update any parameters before selecting action like epsilon for decaying epsilon greedy
 
@@ -265,29 +216,23 @@
         """Function to reshape experiences
 
         Can be modified for individual algorithm usage
-<<<<<<< HEAD
-=======
 
         Args:
             batch (:obj:`list`): List of experiences that are being replayed
 
         Returns:
             batch (:obj:`list`): Reshaped experiences for replay
->>>>>>> 8d563a84
         """
         return [*batch]
 
     def sample_from_buffer(self, beta: float = None):
         """Samples experiences from the buffer and converts them into usable formats
-<<<<<<< HEAD
-=======
 
         Args:
             beta (float): Importance-Sampling beta for prioritized replay
 
         Returns:
             batch (:obj:`list`): Replay experiences sampled from the buffer
->>>>>>> 8d563a84
         """
         # Samples from the buffer
         if beta is not None:
@@ -307,7 +252,6 @@
             )
         return batch
 
-<<<<<<< HEAD
     def get_p_loss(self, states: torch.Tensor) -> torch.Tensor:
         """Function to get the Policy loss
 
@@ -323,21 +267,13 @@
         return policy_loss
 
     def get_q_loss(self, batch: collections.namedtuple) -> torch.Tensor:
-        """Normal Function to calculate the loss of the Q-function
-=======
-    def get_q_loss(self, batch: collections.namedtuple) -> torch.Tensor:
         """Normal Function to calculate the loss of the Q-function or critic
->>>>>>> 8d563a84
 
         Args:
             batch (:obj:`collections.namedtuple` of :obj:`torch.Tensor`): Batch of experiences
 
         Returns:
-<<<<<<< HEAD
             loss (:obj:`torch.Tensor`): Calculated loss of the Q-function
-=======
-            loss (:obj:`torch.Tensor`): Calculateed loss of the Q-function
->>>>>>> 8d563a84
         """
         q_values = self.get_q_values(batch.states, batch.actions)
         target_q_values = self.get_target_q_values(

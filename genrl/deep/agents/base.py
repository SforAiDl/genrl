from abc import ABC
from typing import Any, Dict, Tuple, Union

import numpy as np
import torch

<<<<<<< HEAD
from genrl.deep.common.actor_critic import BaseActorCritic
from genrl.deep.common.utils import load_params, set_seeds
=======
from genrl.deep.common.buffers import PrioritizedBuffer, PushReplayBuffer
from genrl.deep.common.utils import set_seeds
>>>>>>> f39dd364


class BaseAgent(ABC):
    def __init__(
        self,
<<<<<<< HEAD
        network: Union[str, BaseActorCritic],
        env: Any,
        epochs: int = 100,
        **kwargs
    ):
        self.network = network
=======
        network_type: str,
        env: Any,
        create_model: bool = True,
        batch_size: int = 64,
        gamma: float = 0.99,
        layers: Tuple = (64, 64),
        lr_policy: float = 0.001,
        lr_value: float = 0.001,
        **kwargs
    ):
        self.network_type = network_type
>>>>>>> f39dd364
        self.env = env
        self.create_model = create_model
        self.batch_size = batch_size
        self.gamma = gamma
        self.layers = layers
        self.lr_policy = lr_policy
        self.lr_value = lr_value

        self.seed = kwargs["seed"] if "seed" in kwargs else None
        self.render = kwargs["render"] if "render" in kwargs else False

        # Assign device
        device = kwargs["device"] if "device" in kwargs else "cpu"
        if "cuda" in device and torch.cuda.is_available():
            self.device = torch.device(device)
        else:
            self.device = torch.device("cpu")

        # Assign seed
        if self.seed is not None:
            set_seeds(self.seed, self.env)

    def _create_model(self) -> None:
        """
        Initialize all the policy networks in this method, and also \
        initialize the optimizers and the buffers.
        """
        raise NotImplementedError

    def select_action(self, state: np.ndarray) -> np.ndarray:
        """
        Selection of action

        :param state: Observation state
        :type state: int, float, ...
        :returns: Action based on the state and epsilon value
        :rtype: int, float, ...
        """
        raise NotImplementedError

    def update_params(self, update_interval: int) -> None:
        """
        Takes the step for optimizer.
        This internally call _get_loss().
        """
        raise NotImplementedError

    def get_hyperparameters(self) -> Dict[str, Any]:
        """
        Hyperparameters you want to return
        """
        raise NotImplementedError

    def get_logging_params(self) -> Dict[str, Any]:
        raise NotImplementedError

    def empty_logs(self):
        raise NotImplementedError


class OnPolicyAgent(BaseAgent):
<<<<<<< HEAD
    def __init__(
        self,
        network: Union[str, BaseActorCritic],
        env: Any,
        batch_size: int = 256,
        layers: Tuple = (64, 64),
        gamma: float = 0.99,
        lr_policy: float = 0.01,
        lr_value: float = 0.0005,
        epochs: int = 100,
        rollout_size: int = 2048,
        **kwargs
    ):
        super(OnPolicyAgent, self).__init__(network, env, epochs, **kwargs)
        self.batch_size = batch_size
        self.gamma = gamma
        self.lr_policy = lr_policy
        self.lr_value = lr_value
        self.layers = layers
=======
    def __init__(self, *args, rollout_size: int = 2048, **kwargs):
        super(OnPolicyAgent, self).__init__(*args, **kwargs)
>>>>>>> f39dd364
        self.rollout_size = rollout_size

    def collect_rewards(self, dones, timestep):
        for i, done in enumerate(dones):
            if done or timestep == self.rollout_size - 1:
                self.rewards.append(self.env.episode_reward[i])
                self.env.episode_reward[i] = 0

    def collect_rollouts(self, state):
        for i in range(self.rollout_size):
            action, values, old_log_probs = self.select_action(state)

            next_state, reward, dones, _ = self.env.step(np.array(action))

            if self.render:
                self.env.render()

            self.rollout.add(
                state,
                action.reshape(self.env.n_envs, 1),
                reward,
                dones,
                values.detach(),
                old_log_probs.detach(),
            )

            state = next_state

            self.collect_rewards(dones, i)

        return values, dones


class OffPolicyAgent(BaseAgent):
    def __init__(self, *args, replay_size=1000000, buffer_type="push", **kwargs):
        super(OffPolicyAgent, self).__init__(*args, **kwargs)
        self.replay_size = replay_size
        self.buffer_type = buffer_type

        if buffer_type == "push":
            self.buffer_class = PushReplayBuffer
        elif buffer_type == "prioritized":
            self.buffer_class = PrioritizedBuffer
        else:
            raise NotImplementedError<|MERGE_RESOLUTION|>--- conflicted
+++ resolved
@@ -4,27 +4,15 @@
 import numpy as np
 import torch
 
-<<<<<<< HEAD
 from genrl.deep.common.actor_critic import BaseActorCritic
-from genrl.deep.common.utils import load_params, set_seeds
-=======
 from genrl.deep.common.buffers import PrioritizedBuffer, PushReplayBuffer
 from genrl.deep.common.utils import set_seeds
->>>>>>> f39dd364
 
 
 class BaseAgent(ABC):
     def __init__(
         self,
-<<<<<<< HEAD
         network: Union[str, BaseActorCritic],
-        env: Any,
-        epochs: int = 100,
-        **kwargs
-    ):
-        self.network = network
-=======
-        network_type: str,
         env: Any,
         create_model: bool = True,
         batch_size: int = 64,
@@ -34,8 +22,7 @@
         lr_value: float = 0.001,
         **kwargs
     ):
-        self.network_type = network_type
->>>>>>> f39dd364
+        self.network = network
         self.env = env
         self.create_model = create_model
         self.batch_size = batch_size
@@ -97,30 +84,8 @@
 
 
 class OnPolicyAgent(BaseAgent):
-<<<<<<< HEAD
-    def __init__(
-        self,
-        network: Union[str, BaseActorCritic],
-        env: Any,
-        batch_size: int = 256,
-        layers: Tuple = (64, 64),
-        gamma: float = 0.99,
-        lr_policy: float = 0.01,
-        lr_value: float = 0.0005,
-        epochs: int = 100,
-        rollout_size: int = 2048,
-        **kwargs
-    ):
-        super(OnPolicyAgent, self).__init__(network, env, epochs, **kwargs)
-        self.batch_size = batch_size
-        self.gamma = gamma
-        self.lr_policy = lr_policy
-        self.lr_value = lr_value
-        self.layers = layers
-=======
     def __init__(self, *args, rollout_size: int = 2048, **kwargs):
         super(OnPolicyAgent, self).__init__(*args, **kwargs)
->>>>>>> f39dd364
         self.rollout_size = rollout_size
 
     def collect_rewards(self, dones, timestep):

<<<<<<< HEAD
from copy import deepcopy
from typing import Any, Dict, Optional, Tuple, Union

import gym
import numpy as np
import torch
import torch.nn as nn

from genrl.deep.common import (
    BaseActorCritic,
    ReplayBuffer,
    get_env_properties,
    get_model,
    safe_mean,
    set_seeds,
)
from genrl.environments import VecEnv


class TD3:
    """
    Twin Delayed DDPG

    Paper: https://arxiv.org/abs/1509.02971

    :param network: (str on BaseActorCritic) The deep neural network layer types ['mlp'] or a CustomClass
    :param env: (Gym environment) The environment to learn from
    :param gamma: (float) discount factor
    :param replay_size: (int) Replay memory size
    :param batch_size: (int) Update batch size
    :param lr_p: (float) Policy network learning rate
    :param lr_q: (float) Q network learning rate
    :param polyak: (float) Polyak averaging weight to update target network
    :param policy_frequency: (int) Update actor and target networks every
        policy_frequency steps
    :param epochs: (int) Number of epochs
    :param start_steps: (int) Number of exploratory steps at start
    :param steps_per_epoch: (int) Number of steps per epoch
    :param noise_std: (float) Standard deviation for action noise
    :param max_ep_len: (int) Maximum steps per episode
    :param start_update: (int) Number of steps before first parameter update
    :param update_interval: (int) Number of steps between parameter updates
    :param layers: (tuple or list) Number of neurons in hidden layers
    :param seed (int): seed for torch and gym
    :param render (boolean): if environment is to be rendered
    :param device (str): device to use for tensor operations; 'cpu' for cpu
        and 'cuda' for gpu
    :type network: str or BaseActorCritic
    :type env: Gym environment
    :type gamma: float
    :type replay_size: int
    :type batch_size: int
    :type lr_p: float
    :type lr_q: float
    :type polyak: float
    :type policy_frequency: int
    :type epochs: int
    :type start_steps: int
    :type steps_per_epoch: int
    :type noise_std: float
    :type max_ep_len: int
    :type start_update: int
    :type update_interval: int
    :type layers: tuple or list
    :type seed: int
    :type render: boolean
    :type device: str
    """

    def __init__(
        self,
        network: Union[str, BaseActorCritic],
        env: Union[gym.Env, VecEnv],
        gamma: float = 0.99,
        replay_size: int = 1000,
        batch_size: int = 100,
        lr_p: float = 0.001,
        lr_q: float = 0.001,
        polyak: float = 0.995,
        policy_frequency: int = 2,
        epochs: int = 100,
        start_steps: int = 10000,
        steps_per_epoch: int = 4000,
        noise: Optional[Any] = None,
        noise_std: float = 0.1,
        max_ep_len: int = 1000,
        start_update: int = 1000,
        update_interval: int = 50,
        layers: Tuple = (256, 256),
        seed: Optional[int] = None,
        render: bool = False,
        device: Union[torch.device, str] = "cpu",
    ):

        self.network = network
        self.env = env
        self.gamma = gamma
        self.replay_size = replay_size
        self.batch_size = batch_size
        self.lr_p = lr_p
        self.lr_q = lr_q
        self.polyak = polyak
        self.policy_frequency = policy_frequency
        self.epochs = epochs
        self.start_steps = start_steps
        self.steps_per_epoch = steps_per_epoch
        self.noise = noise
        self.noise_std = noise_std
        self.max_ep_len = max_ep_len
        self.start_update = start_update
        self.update_interval = update_interval
        self.layers = layers
        self.seed = seed
        self.render = render

        # Assign device
        if "cuda" in device and torch.cuda.is_available():
            self.device = torch.device(device)
        else:
            self.device = torch.device("cpu")

        # Assign seed
        if seed is not None:
            set_seeds(seed, self.env)

        self.empty_logs()
        self.create_model()

    def create_model(self, **kwargs) -> None:
        if isinstance(self.network, str):
            state_dim, action_dim, discrete, _ = get_env_properties(self.env)
            assert not discrete, "Discrete Environments not supported for {}.".format(
                __class__.__name__
            )

            self.ac = get_model("ac", self.network)(
                state_dim, action_dim, self.layers, "Qsa", False
            ).to(self.device)

            self.ac.qf2 = get_model("v", self.network)(
                state_dim, action_dim, hidden=self.layers, val_type="Qsa"
            )
        else:
            self.ac = self.network.to(self.device)
            action_dim = self.network.action_dim
            assert "qf2" in dir(self.ac), "network must contain qf2 attribute"
            self.ac.qf2 = self.network.qf2

        if self.noise is not None:
            self.noise = self.noise(
                np.zeros_like(action_dim), self.noise_std * np.ones_like(action_dim)
            )

        self.ac.qf1 = self.ac.critic

        self.ac.qf1.to(self.device)
        self.ac.qf2.to(self.device)

        self.ac_target = deepcopy(self.ac).to(self.device)

        # freeze target network params
        for param in self.ac_target.parameters():
            param.requires_grad = False

        self.replay_buffer = ReplayBuffer(self.replay_size, self.env)
        self.q_params = list(self.ac.qf1.parameters()) + list(self.ac.qf2.parameters())
        self.optimizer_q = torch.optim.Adam(self.q_params, lr=self.lr_q)

        self.optimizer_policy = torch.optim.Adam(
            self.ac.actor.parameters(), lr=self.lr_p
        )

    def update_params_before_select_action(self, timestep: int) -> None:
        """
        Update any parameters before selecting action like epsilon for decaying epsilon greedy

        :param timestep: Timestep in the training process
        :type timestep: int
        """
        pass

    def select_action(
        self, state: np.ndarray, deterministic: bool = False
    ) -> np.ndarray:
        with torch.no_grad():
            action = self.ac_target.get_action(
                torch.as_tensor(state, dtype=torch.float32, device=self.device),
                deterministic=deterministic,
            )[0].numpy()

        # add noise to output from policy network
        if self.noise is not None:
            action += self.noise()

        return np.clip(
            action, -self.env.action_space.high[0], self.env.action_space.high[0]
        )

    def get_q_loss(
        self,
        state: np.ndarray,
        action: np.ndarray,
        reward: np.ndarray,
        next_state: np.ndarray,
        done: np.ndarray,
    ) -> torch.Tensor:
        q1 = self.ac.qf1.get_value(torch.cat([state, action], dim=-1))
        q2 = self.ac.qf2.get_value(torch.cat([state, action], dim=-1))

        with torch.no_grad():
            target_q1 = self.ac_target.qf1.get_value(
                torch.cat(
                    [
                        next_state,
                        self.ac_target.get_action(next_state, deterministic=True)[0],
                    ],
                    dim=-1,
                )
            )
            target_q2 = self.ac_target.qf2.get_value(
                torch.cat(
                    [
                        next_state,
                        self.ac_target.get_action(next_state, deterministic=True)[0],
                    ],
                    dim=-1,
                )
            )
            target_q = torch.min(target_q1, target_q2).unsqueeze(1)

            target = reward.squeeze(1) + self.gamma * (1 - done) * target_q.squeeze(1)

        l1 = nn.MSELoss()(q1, target)
        l2 = nn.MSELoss()(q2, target)

        return l1 + l2

    def get_p_loss(self, state: np.array) -> torch.Tensor:
        q_pi = self.ac.get_value(
            torch.cat([state, self.ac.get_action(state, deterministic=True)[0]], dim=-1)
        )
        return -torch.mean(q_pi)

    def update_params(self, update_interval: int) -> None:
        for timestep in range(update_interval):
            batch = self.replay_buffer.sample(self.batch_size)
            state, action, reward, next_state, done = (x.to(self.device) for x in batch)
            self.optimizer_q.zero_grad()
            # print(state.shape, action.shape, reward.shape, next_state.shape, done.shape)
            loss_q = self.get_q_loss(state, action, reward, next_state, done)
            loss_q.backward()
            self.optimizer_q.step()

            # Delayed Update
            if timestep % self.policy_frequency == 0:
                # freeze critic params for policy update
                for param in self.q_params:
                    param.requires_grad = False

                self.optimizer_policy.zero_grad()
                loss_p = self.get_p_loss(state)
                loss_p.backward()
                self.optimizer_policy.step()

                # unfreeze critic params
                for param in self.ac.critic.parameters():
                    param.requires_grad = True

                # update target network
                with torch.no_grad():
                    for param, param_target in zip(
                        self.ac.parameters(), self.ac_target.parameters()
                    ):
                        param_target.data.mul_(self.polyak)
                        param_target.data.add_((1 - self.polyak) * param.data)

                self.logs["policy_loss"].append(loss_p.item())
                self.logs["value_loss"].append(loss_q.item())

    def learn(self) -> None:  # pragma: no cover
        state, episode_reward, episode_len, episode = (
            self.env.reset(),
            np.zeros(self.env.n_envs),
            np.zeros(self.env.n_envs),
            np.zeros(self.env.n_envs),
        )
        total_steps = self.steps_per_epoch * self.epochs * self.env.n_envs

        if self.noise is not None:
            self.noise.reset()

        for timestep in range(0, total_steps, self.env.n_envs):
            # execute single transition
            if timestep > self.start_steps:
                action = self.select_action(state)
            else:
                action = self.env.sample()

            next_state, reward, done, _ = self.env.step(action)
            if self.render:
                self.env.render()
            episode_reward += reward
            episode_len += 1

            # dont set d to True if max_ep_len reached
            # done = self.env.n_envs*[False] if np.any(episode_len == self.max_ep_len) else done
            done = np.array(
                [
                    False if episode_len[i] == self.max_ep_len else done[i]
                    for i, ep_len in enumerate(episode_len)
                ]
            )

            self.replay_buffer.extend(zip(state, action, reward, next_state, done))

            state = next_state

            if np.any(done) or np.any(episode_len == self.max_ep_len):

                if sum(episode) % 20 == 0:
                    print(
                        "Ep: {}, reward: {}, t: {}".format(
                            sum(episode), np.mean(episode_reward), timestep
                        )
                    )

                for i, di in enumerate(done):
                    # print(d)
                    if di or episode_len[i] == self.max_ep_len:
                        episode_reward[i] = 0
                        episode_len[i] = 0
                        episode += 1

                if self.noise is not None:
                    self.noise.reset()

                state, episode_reward, episode_len = (
                    self.env.reset(),
                    np.zeros(self.env.n_envs),
                    np.zeros(self.env.n_envs),
                )
                episode += 1

            # update params
            if timestep >= self.start_update and timestep % self.update_interval == 0:
                self.update_params(self.update_interval)

        self.env.close()

    def get_hyperparams(self) -> Dict[str, Any]:
        hyperparams = {
            "network": self.network,
            "gamma": self.gamma,
            "lr_p": self.lr_p,
            "lr_q": self.lr_q,
            "polyak": self.polyak,
            "policy_frequency": self.policy_frequency,
            "noise_std": self.noise_std,
            "q1_weights": self.ac.qf1.state_dict(),
            "q2_weights": self.ac.qf2.state_dict(),
            "actor_weights": self.ac.actor.state_dict(),
        }

        return hyperparams

    def load_weights(self, weights) -> None:
        """
        Load weights for the agent from pretrained model
        """
        self.ac.actor.load_state_dict(weights["actor_weights"])
        self.ac.qf1.load_state_dict(weights["q1_weights"])
        self.ac.qf2.load_state_dict(weights["q2_weights"])

    def get_logging_params(self) -> Dict[str, Any]:
        """
        :returns: Logging parameters for monitoring training
        :rtype: dict
        """
        logs = {
            "policy_loss": safe_mean(self.logs["policy_loss"]),
            "value_loss": safe_mean(self.logs["value_loss"]),
        }

        self.empty_logs()
        return logs

    def empty_logs(self):
        """
        Empties logs
        """
        self.logs = {}
        self.logs["policy_loss"] = []
        self.logs["value_loss"] = []
=======
from copy import deepcopy
from typing import Any, Dict, Optional, Tuple, Union

import gym
import numpy as np
import torch
import torch.nn as nn

from genrl.deep.common import (
    ReplayBuffer,
    get_env_properties,
    get_model,
    safe_mean,
    set_seeds,
)
from genrl.environments import VecEnv


class TD3:
    """
    Twin Delayed DDPG

    Paper: https://arxiv.org/abs/1509.02971

    :param network_type: (str) The deep neural network layer types ['mlp']
    :param env: (Gym environment) The environment to learn from
    :param gamma: (float) discount factor
    :param replay_size: (int) Replay memory size
    :param batch_size: (int) Update batch size
    :param lr_p: (float) Policy network learning rate
    :param lr_q: (float) Q network learning rate
    :param polyak: (float) Polyak averaging weight to update target network
    :param policy_frequency: (int) Update actor and target networks every
        policy_frequency steps
    :param epochs: (int) Number of epochs
    :param start_steps: (int) Number of exploratory steps at start
    :param steps_per_epoch: (int) Number of steps per epoch
    :param noise_std: (float) Standard deviation for action noise
    :param max_ep_len: (int) Maximum steps per episode
    :param start_update: (int) Number of steps before first parameter update
    :param update_interval: (int) Number of steps between parameter updates
    :param layers: (tuple or list) Number of neurons in hidden layers
    :param seed (int): seed for torch and gym
    :param render (boolean): if environment is to be rendered
    :param device (str): device to use for tensor operations; 'cpu' for cpu
        and 'cuda' for gpu
    :type network_type: str
    :type env: Gym environment
    :type gamma: float
    :type replay_size: int
    :type batch_size: int
    :type lr_p: float
    :type lr_q: float
    :type polyak: float
    :type policy_frequency: int
    :type epochs: int
    :type start_steps: int
    :type steps_per_epoch: int
    :type noise_std: float
    :type max_ep_len: int
    :type start_update: int
    :type update_interval: int
    :type layers: tuple or list
    :type seed: int
    :type render: boolean
    :type device: str
    """

    def __init__(
        self,
        network_type: str,
        env: Union[gym.Env, VecEnv],
        create_model: bool = True,
        gamma: float = 0.99,
        replay_size: int = 1000,
        batch_size: int = 100,
        lr_p: float = 0.001,
        lr_q: float = 0.001,
        polyak: float = 0.995,
        policy_frequency: int = 2,
        epochs: int = 100,
        start_steps: int = 10000,
        steps_per_epoch: int = 4000,
        noise: Optional[Any] = None,
        noise_std: float = 0.1,
        max_ep_len: int = 1000,
        start_update: int = 1000,
        update_interval: int = 50,
        layers: Tuple = (256, 256),
        seed: Optional[int] = None,
        render: bool = False,
        device: Union[torch.device, str] = "cpu",
    ):

        self.network_type = network_type
        self.env = env
        self.create_model = create_model
        self.gamma = gamma
        self.replay_size = replay_size
        self.batch_size = batch_size
        self.lr_p = lr_p
        self.lr_q = lr_q
        self.polyak = polyak
        self.policy_frequency = policy_frequency
        self.epochs = epochs
        self.start_steps = start_steps
        self.steps_per_epoch = steps_per_epoch
        self.noise = noise
        self.noise_std = noise_std
        self.max_ep_len = max_ep_len
        self.start_update = start_update
        self.update_interval = update_interval
        self.layers = layers
        self.seed = seed
        self.render = render

        # Assign device
        if "cuda" in device and torch.cuda.is_available():
            self.device = torch.device(device)
        else:
            self.device = torch.device("cpu")

        # Assign seed
        if seed is not None:
            set_seeds(seed, self.env)

        self.empty_logs()
        if self.create_model:
            self._create_model()

    def _create_model(self) -> None:
        state_dim, action_dim, discrete, _ = get_env_properties(self.env)
        if discrete:
            raise Exception(
                "Discrete Environments not supported for {}.".format(__class__.__name__)
            )
        if self.noise is not None:
            self.noise = self.noise(
                np.zeros_like(action_dim), self.noise_std * np.ones_like(action_dim)
            )

        self.ac = get_model("ac", self.network_type)(
            state_dim, action_dim, self.layers, "Qsa", False
        ).to(self.device)

        self.ac.qf1 = self.ac.critic
        self.ac.qf2 = get_model("v", self.network_type)(
            state_dim, action_dim, hidden=self.layers, val_type="Qsa"
        )

        self.ac.qf1.to(self.device)
        self.ac.qf2.to(self.device)

        self.ac_target = deepcopy(self.ac).to(self.device)

        # freeze target network params
        for param in self.ac_target.parameters():
            param.requires_grad = False

        self.replay_buffer = ReplayBuffer(self.replay_size, self.env)
        self.q_params = list(self.ac.qf1.parameters()) + list(self.ac.qf2.parameters())
        self.optimizer_q = torch.optim.Adam(self.q_params, lr=self.lr_q)

        self.optimizer_policy = torch.optim.Adam(
            self.ac.actor.parameters(), lr=self.lr_p
        )

    def update_params_before_select_action(self, timestep: int) -> None:
        """
        Update any parameters before selecting action like epsilon for decaying epsilon greedy

        :param timestep: Timestep in the training process
        :type timestep: int
        """
        pass

    def select_action(
        self, state: np.ndarray, deterministic: bool = False
    ) -> np.ndarray:
        with torch.no_grad():
            action = self.ac_target.get_action(
                torch.as_tensor(state, dtype=torch.float32, device=self.device),
                deterministic=deterministic,
            )[0].numpy()

        # add noise to output from policy network
        if self.noise is not None:
            action += self.noise()

        return np.clip(
            action, -self.env.action_space.high[0], self.env.action_space.high[0]
        )

    def get_q_loss(
        self,
        state: np.ndarray,
        action: np.ndarray,
        reward: np.ndarray,
        next_state: np.ndarray,
        done: np.ndarray,
    ) -> torch.Tensor:
        q1 = self.ac.qf1.get_value(torch.cat([state, action], dim=-1))
        q2 = self.ac.qf2.get_value(torch.cat([state, action], dim=-1))

        with torch.no_grad():
            target_q1 = self.ac_target.qf1.get_value(
                torch.cat(
                    [
                        next_state,
                        self.ac_target.get_action(next_state, deterministic=True)[0],
                    ],
                    dim=-1,
                )
            )
            target_q2 = self.ac_target.qf2.get_value(
                torch.cat(
                    [
                        next_state,
                        self.ac_target.get_action(next_state, deterministic=True)[0],
                    ],
                    dim=-1,
                )
            )
            target_q = torch.min(target_q1, target_q2).unsqueeze(1)

            target = reward.squeeze(1) + self.gamma * (1 - done) * target_q.squeeze(1)

        l1 = nn.MSELoss()(q1, target)
        l2 = nn.MSELoss()(q2, target)

        return l1 + l2

    def get_p_loss(self, state: np.array) -> torch.Tensor:
        q_pi = self.ac.get_value(
            torch.cat([state, self.ac.get_action(state, deterministic=True)[0]], dim=-1)
        )
        return -torch.mean(q_pi)

    def update_params(self, update_interval: int) -> None:
        for timestep in range(update_interval):
            batch = self.replay_buffer.sample(self.batch_size)
            state, action, reward, next_state, done = (x.to(self.device) for x in batch)
            self.optimizer_q.zero_grad()
            # print(state.shape, action.shape, reward.shape, next_state.shape, done.shape)
            loss_q = self.get_q_loss(state, action, reward, next_state, done)
            loss_q.backward()
            self.optimizer_q.step()

            # Delayed Update
            if timestep % self.policy_frequency == 0:
                # freeze critic params for policy update
                for param in self.q_params:
                    param.requires_grad = False

                self.optimizer_policy.zero_grad()
                loss_p = self.get_p_loss(state)
                loss_p.backward()
                self.optimizer_policy.step()

                # unfreeze critic params
                for param in self.ac.critic.parameters():
                    param.requires_grad = True

                # update target network
                with torch.no_grad():
                    for param, param_target in zip(
                        self.ac.parameters(), self.ac_target.parameters()
                    ):
                        param_target.data.mul_(self.polyak)
                        param_target.data.add_((1 - self.polyak) * param.data)

                self.logs["policy_loss"].append(loss_p.item())
                self.logs["value_loss"].append(loss_q.item())

    def learn(self) -> None:  # pragma: no cover
        state, episode_reward, episode_len, episode = (
            self.env.reset(),
            np.zeros(self.env.n_envs),
            np.zeros(self.env.n_envs),
            np.zeros(self.env.n_envs),
        )
        total_steps = self.steps_per_epoch * self.epochs * self.env.n_envs

        if self.noise is not None:
            self.noise.reset()

        for timestep in range(0, total_steps, self.env.n_envs):
            # execute single transition
            if timestep > self.start_steps:
                action = self.select_action(state)
            else:
                action = self.env.sample()

            next_state, reward, done, _ = self.env.step(action)
            if self.render:
                self.env.render()
            episode_reward += reward
            episode_len += 1

            # dont set d to True if max_ep_len reached
            # done = self.env.n_envs*[False] if np.any(episode_len == self.max_ep_len) else done
            done = np.array(
                [
                    False if episode_len[i] == self.max_ep_len else done[i]
                    for i, ep_len in enumerate(episode_len)
                ]
            )

            self.replay_buffer.extend(zip(state, action, reward, next_state, done))

            state = next_state

            if np.any(done) or np.any(episode_len == self.max_ep_len):

                if sum(episode) % 20 == 0:
                    print(
                        "Ep: {}, reward: {}, t: {}".format(
                            sum(episode), np.mean(episode_reward), timestep
                        )
                    )

                for i, di in enumerate(done):
                    # print(d)
                    if di or episode_len[i] == self.max_ep_len:
                        episode_reward[i] = 0
                        episode_len[i] = 0
                        episode += 1

                if self.noise is not None:
                    self.noise.reset()

                state, episode_reward, episode_len = (
                    self.env.reset(),
                    np.zeros(self.env.n_envs),
                    np.zeros(self.env.n_envs),
                )
                episode += 1

            # update params
            if timestep >= self.start_update and timestep % self.update_interval == 0:
                self.update_params(self.update_interval)

        self.env.close()

    def get_hyperparams(self) -> Dict[str, Any]:
        hyperparams = {
            "network_type": self.network_type,
            "gamma": self.gamma,
            "lr_p": self.lr_p,
            "lr_q": self.lr_q,
            "polyak": self.polyak,
            "policy_frequency": self.policy_frequency,
            "noise_std": self.noise_std,
            "q1_weights": self.ac.qf1.state_dict(),
            "q2_weights": self.ac.qf2.state_dict(),
            "actor_weights": self.ac.actor.state_dict(),
        }

        return hyperparams

    def load_weights(self, weights) -> None:
        """
        Load weights for the agent from pretrained model
        """
        self.ac.actor.load_state_dict(weights["actor_weights"])
        self.ac.qf1.load_state_dict(weights["q1_weights"])
        self.ac.qf2.load_state_dict(weights["q2_weights"])

    def get_logging_params(self) -> Dict[str, Any]:
        """
        :returns: Logging parameters for monitoring training
        :rtype: dict
        """
        logs = {
            "policy_loss": safe_mean(self.logs["policy_loss"]),
            "value_loss": safe_mean(self.logs["value_loss"]),
        }

        self.empty_logs()
        return logs

    def empty_logs(self):
        """
        Empties logs
        """
        self.logs = {}
        self.logs["policy_loss"] = []
        self.logs["value_loss"] = []
>>>>>>> f39dd364
<|MERGE_RESOLUTION|>--- conflicted
+++ resolved
@@ -1,4 +1,3 @@
-<<<<<<< HEAD
 from copy import deepcopy
 from typing import Any, Dict, Optional, Tuple, Union
 
@@ -24,7 +23,7 @@
 
     Paper: https://arxiv.org/abs/1509.02971
 
-    :param network: (str on BaseActorCritic) The deep neural network layer types ['mlp'] or a CustomClass
+    :param network: (str or BaseActorCritic) The deep neural network layer types ['mlp'] or a CustomClass
     :param env: (Gym environment) The environment to learn from
     :param gamma: (float) discount factor
     :param replay_size: (int) Replay memory size
@@ -46,7 +45,7 @@
     :param render (boolean): if environment is to be rendered
     :param device (str): device to use for tensor operations; 'cpu' for cpu
         and 'cuda' for gpu
-    :type network: str or BaseActorCritic
+    :type network: str
     :type env: Gym environment
     :type gamma: float
     :type replay_size: int
@@ -71,399 +70,6 @@
     def __init__(
         self,
         network: Union[str, BaseActorCritic],
-        env: Union[gym.Env, VecEnv],
-        gamma: float = 0.99,
-        replay_size: int = 1000,
-        batch_size: int = 100,
-        lr_p: float = 0.001,
-        lr_q: float = 0.001,
-        polyak: float = 0.995,
-        policy_frequency: int = 2,
-        epochs: int = 100,
-        start_steps: int = 10000,
-        steps_per_epoch: int = 4000,
-        noise: Optional[Any] = None,
-        noise_std: float = 0.1,
-        max_ep_len: int = 1000,
-        start_update: int = 1000,
-        update_interval: int = 50,
-        layers: Tuple = (256, 256),
-        seed: Optional[int] = None,
-        render: bool = False,
-        device: Union[torch.device, str] = "cpu",
-    ):
-
-        self.network = network
-        self.env = env
-        self.gamma = gamma
-        self.replay_size = replay_size
-        self.batch_size = batch_size
-        self.lr_p = lr_p
-        self.lr_q = lr_q
-        self.polyak = polyak
-        self.policy_frequency = policy_frequency
-        self.epochs = epochs
-        self.start_steps = start_steps
-        self.steps_per_epoch = steps_per_epoch
-        self.noise = noise
-        self.noise_std = noise_std
-        self.max_ep_len = max_ep_len
-        self.start_update = start_update
-        self.update_interval = update_interval
-        self.layers = layers
-        self.seed = seed
-        self.render = render
-
-        # Assign device
-        if "cuda" in device and torch.cuda.is_available():
-            self.device = torch.device(device)
-        else:
-            self.device = torch.device("cpu")
-
-        # Assign seed
-        if seed is not None:
-            set_seeds(seed, self.env)
-
-        self.empty_logs()
-        self.create_model()
-
-    def create_model(self, **kwargs) -> None:
-        if isinstance(self.network, str):
-            state_dim, action_dim, discrete, _ = get_env_properties(self.env)
-            assert not discrete, "Discrete Environments not supported for {}.".format(
-                __class__.__name__
-            )
-
-            self.ac = get_model("ac", self.network)(
-                state_dim, action_dim, self.layers, "Qsa", False
-            ).to(self.device)
-
-            self.ac.qf2 = get_model("v", self.network)(
-                state_dim, action_dim, hidden=self.layers, val_type="Qsa"
-            )
-        else:
-            self.ac = self.network.to(self.device)
-            action_dim = self.network.action_dim
-            assert "qf2" in dir(self.ac), "network must contain qf2 attribute"
-            self.ac.qf2 = self.network.qf2
-
-        if self.noise is not None:
-            self.noise = self.noise(
-                np.zeros_like(action_dim), self.noise_std * np.ones_like(action_dim)
-            )
-
-        self.ac.qf1 = self.ac.critic
-
-        self.ac.qf1.to(self.device)
-        self.ac.qf2.to(self.device)
-
-        self.ac_target = deepcopy(self.ac).to(self.device)
-
-        # freeze target network params
-        for param in self.ac_target.parameters():
-            param.requires_grad = False
-
-        self.replay_buffer = ReplayBuffer(self.replay_size, self.env)
-        self.q_params = list(self.ac.qf1.parameters()) + list(self.ac.qf2.parameters())
-        self.optimizer_q = torch.optim.Adam(self.q_params, lr=self.lr_q)
-
-        self.optimizer_policy = torch.optim.Adam(
-            self.ac.actor.parameters(), lr=self.lr_p
-        )
-
-    def update_params_before_select_action(self, timestep: int) -> None:
-        """
-        Update any parameters before selecting action like epsilon for decaying epsilon greedy
-
-        :param timestep: Timestep in the training process
-        :type timestep: int
-        """
-        pass
-
-    def select_action(
-        self, state: np.ndarray, deterministic: bool = False
-    ) -> np.ndarray:
-        with torch.no_grad():
-            action = self.ac_target.get_action(
-                torch.as_tensor(state, dtype=torch.float32, device=self.device),
-                deterministic=deterministic,
-            )[0].numpy()
-
-        # add noise to output from policy network
-        if self.noise is not None:
-            action += self.noise()
-
-        return np.clip(
-            action, -self.env.action_space.high[0], self.env.action_space.high[0]
-        )
-
-    def get_q_loss(
-        self,
-        state: np.ndarray,
-        action: np.ndarray,
-        reward: np.ndarray,
-        next_state: np.ndarray,
-        done: np.ndarray,
-    ) -> torch.Tensor:
-        q1 = self.ac.qf1.get_value(torch.cat([state, action], dim=-1))
-        q2 = self.ac.qf2.get_value(torch.cat([state, action], dim=-1))
-
-        with torch.no_grad():
-            target_q1 = self.ac_target.qf1.get_value(
-                torch.cat(
-                    [
-                        next_state,
-                        self.ac_target.get_action(next_state, deterministic=True)[0],
-                    ],
-                    dim=-1,
-                )
-            )
-            target_q2 = self.ac_target.qf2.get_value(
-                torch.cat(
-                    [
-                        next_state,
-                        self.ac_target.get_action(next_state, deterministic=True)[0],
-                    ],
-                    dim=-1,
-                )
-            )
-            target_q = torch.min(target_q1, target_q2).unsqueeze(1)
-
-            target = reward.squeeze(1) + self.gamma * (1 - done) * target_q.squeeze(1)
-
-        l1 = nn.MSELoss()(q1, target)
-        l2 = nn.MSELoss()(q2, target)
-
-        return l1 + l2
-
-    def get_p_loss(self, state: np.array) -> torch.Tensor:
-        q_pi = self.ac.get_value(
-            torch.cat([state, self.ac.get_action(state, deterministic=True)[0]], dim=-1)
-        )
-        return -torch.mean(q_pi)
-
-    def update_params(self, update_interval: int) -> None:
-        for timestep in range(update_interval):
-            batch = self.replay_buffer.sample(self.batch_size)
-            state, action, reward, next_state, done = (x.to(self.device) for x in batch)
-            self.optimizer_q.zero_grad()
-            # print(state.shape, action.shape, reward.shape, next_state.shape, done.shape)
-            loss_q = self.get_q_loss(state, action, reward, next_state, done)
-            loss_q.backward()
-            self.optimizer_q.step()
-
-            # Delayed Update
-            if timestep % self.policy_frequency == 0:
-                # freeze critic params for policy update
-                for param in self.q_params:
-                    param.requires_grad = False
-
-                self.optimizer_policy.zero_grad()
-                loss_p = self.get_p_loss(state)
-                loss_p.backward()
-                self.optimizer_policy.step()
-
-                # unfreeze critic params
-                for param in self.ac.critic.parameters():
-                    param.requires_grad = True
-
-                # update target network
-                with torch.no_grad():
-                    for param, param_target in zip(
-                        self.ac.parameters(), self.ac_target.parameters()
-                    ):
-                        param_target.data.mul_(self.polyak)
-                        param_target.data.add_((1 - self.polyak) * param.data)
-
-                self.logs["policy_loss"].append(loss_p.item())
-                self.logs["value_loss"].append(loss_q.item())
-
-    def learn(self) -> None:  # pragma: no cover
-        state, episode_reward, episode_len, episode = (
-            self.env.reset(),
-            np.zeros(self.env.n_envs),
-            np.zeros(self.env.n_envs),
-            np.zeros(self.env.n_envs),
-        )
-        total_steps = self.steps_per_epoch * self.epochs * self.env.n_envs
-
-        if self.noise is not None:
-            self.noise.reset()
-
-        for timestep in range(0, total_steps, self.env.n_envs):
-            # execute single transition
-            if timestep > self.start_steps:
-                action = self.select_action(state)
-            else:
-                action = self.env.sample()
-
-            next_state, reward, done, _ = self.env.step(action)
-            if self.render:
-                self.env.render()
-            episode_reward += reward
-            episode_len += 1
-
-            # dont set d to True if max_ep_len reached
-            # done = self.env.n_envs*[False] if np.any(episode_len == self.max_ep_len) else done
-            done = np.array(
-                [
-                    False if episode_len[i] == self.max_ep_len else done[i]
-                    for i, ep_len in enumerate(episode_len)
-                ]
-            )
-
-            self.replay_buffer.extend(zip(state, action, reward, next_state, done))
-
-            state = next_state
-
-            if np.any(done) or np.any(episode_len == self.max_ep_len):
-
-                if sum(episode) % 20 == 0:
-                    print(
-                        "Ep: {}, reward: {}, t: {}".format(
-                            sum(episode), np.mean(episode_reward), timestep
-                        )
-                    )
-
-                for i, di in enumerate(done):
-                    # print(d)
-                    if di or episode_len[i] == self.max_ep_len:
-                        episode_reward[i] = 0
-                        episode_len[i] = 0
-                        episode += 1
-
-                if self.noise is not None:
-                    self.noise.reset()
-
-                state, episode_reward, episode_len = (
-                    self.env.reset(),
-                    np.zeros(self.env.n_envs),
-                    np.zeros(self.env.n_envs),
-                )
-                episode += 1
-
-            # update params
-            if timestep >= self.start_update and timestep % self.update_interval == 0:
-                self.update_params(self.update_interval)
-
-        self.env.close()
-
-    def get_hyperparams(self) -> Dict[str, Any]:
-        hyperparams = {
-            "network": self.network,
-            "gamma": self.gamma,
-            "lr_p": self.lr_p,
-            "lr_q": self.lr_q,
-            "polyak": self.polyak,
-            "policy_frequency": self.policy_frequency,
-            "noise_std": self.noise_std,
-            "q1_weights": self.ac.qf1.state_dict(),
-            "q2_weights": self.ac.qf2.state_dict(),
-            "actor_weights": self.ac.actor.state_dict(),
-        }
-
-        return hyperparams
-
-    def load_weights(self, weights) -> None:
-        """
-        Load weights for the agent from pretrained model
-        """
-        self.ac.actor.load_state_dict(weights["actor_weights"])
-        self.ac.qf1.load_state_dict(weights["q1_weights"])
-        self.ac.qf2.load_state_dict(weights["q2_weights"])
-
-    def get_logging_params(self) -> Dict[str, Any]:
-        """
-        :returns: Logging parameters for monitoring training
-        :rtype: dict
-        """
-        logs = {
-            "policy_loss": safe_mean(self.logs["policy_loss"]),
-            "value_loss": safe_mean(self.logs["value_loss"]),
-        }
-
-        self.empty_logs()
-        return logs
-
-    def empty_logs(self):
-        """
-        Empties logs
-        """
-        self.logs = {}
-        self.logs["policy_loss"] = []
-        self.logs["value_loss"] = []
-=======
-from copy import deepcopy
-from typing import Any, Dict, Optional, Tuple, Union
-
-import gym
-import numpy as np
-import torch
-import torch.nn as nn
-
-from genrl.deep.common import (
-    ReplayBuffer,
-    get_env_properties,
-    get_model,
-    safe_mean,
-    set_seeds,
-)
-from genrl.environments import VecEnv
-
-
-class TD3:
-    """
-    Twin Delayed DDPG
-
-    Paper: https://arxiv.org/abs/1509.02971
-
-    :param network_type: (str) The deep neural network layer types ['mlp']
-    :param env: (Gym environment) The environment to learn from
-    :param gamma: (float) discount factor
-    :param replay_size: (int) Replay memory size
-    :param batch_size: (int) Update batch size
-    :param lr_p: (float) Policy network learning rate
-    :param lr_q: (float) Q network learning rate
-    :param polyak: (float) Polyak averaging weight to update target network
-    :param policy_frequency: (int) Update actor and target networks every
-        policy_frequency steps
-    :param epochs: (int) Number of epochs
-    :param start_steps: (int) Number of exploratory steps at start
-    :param steps_per_epoch: (int) Number of steps per epoch
-    :param noise_std: (float) Standard deviation for action noise
-    :param max_ep_len: (int) Maximum steps per episode
-    :param start_update: (int) Number of steps before first parameter update
-    :param update_interval: (int) Number of steps between parameter updates
-    :param layers: (tuple or list) Number of neurons in hidden layers
-    :param seed (int): seed for torch and gym
-    :param render (boolean): if environment is to be rendered
-    :param device (str): device to use for tensor operations; 'cpu' for cpu
-        and 'cuda' for gpu
-    :type network_type: str
-    :type env: Gym environment
-    :type gamma: float
-    :type replay_size: int
-    :type batch_size: int
-    :type lr_p: float
-    :type lr_q: float
-    :type polyak: float
-    :type policy_frequency: int
-    :type epochs: int
-    :type start_steps: int
-    :type steps_per_epoch: int
-    :type noise_std: float
-    :type max_ep_len: int
-    :type start_update: int
-    :type update_interval: int
-    :type layers: tuple or list
-    :type seed: int
-    :type render: boolean
-    :type device: str
-    """
-
-    def __init__(
-        self,
-        network_type: str,
         env: Union[gym.Env, VecEnv],
         create_model: bool = True,
         gamma: float = 0.99,
@@ -487,7 +93,7 @@
         device: Union[torch.device, str] = "cpu",
     ):
 
-        self.network_type = network_type
+        self.network = network
         self.env = env
         self.create_model = create_model
         self.gamma = gamma
@@ -523,25 +129,32 @@
         if self.create_model:
             self._create_model()
 
-    def _create_model(self) -> None:
-        state_dim, action_dim, discrete, _ = get_env_properties(self.env)
-        if discrete:
-            raise Exception(
-                "Discrete Environments not supported for {}.".format(__class__.__name__)
-            )
+    def _create_model(self, **kwargs) -> None:
+        if isinstance(self.network, str):
+            state_dim, action_dim, discrete, _ = get_env_properties(self.env)
+            assert not discrete, "Discrete Environments not supported for {}.".format(
+                __class__.__name__
+            )
+
+            self.ac = get_model("ac", self.network)(
+                state_dim, action_dim, self.layers, "Qsa", False
+            ).to(self.device)
+
+            self.ac.qf2 = get_model("v", self.network)(
+                state_dim, action_dim, hidden=self.layers, val_type="Qsa"
+            )
+        else:
+            self.ac = self.network.to(self.device)
+            action_dim = self.network.action_dim
+            assert "qf2" in dir(self.ac), "network must contain qf2 attribute"
+            self.ac.qf2 = self.network.qf2
+
         if self.noise is not None:
             self.noise = self.noise(
                 np.zeros_like(action_dim), self.noise_std * np.ones_like(action_dim)
             )
 
-        self.ac = get_model("ac", self.network_type)(
-            state_dim, action_dim, self.layers, "Qsa", False
-        ).to(self.device)
-
         self.ac.qf1 = self.ac.critic
-        self.ac.qf2 = get_model("v", self.network_type)(
-            state_dim, action_dim, hidden=self.layers, val_type="Qsa"
-        )
 
         self.ac.qf1.to(self.device)
         self.ac.qf2.to(self.device)
@@ -739,7 +352,7 @@
 
     def get_hyperparams(self) -> Dict[str, Any]:
         hyperparams = {
-            "network_type": self.network_type,
+            "network": self.network,
             "gamma": self.gamma,
             "lr_p": self.lr_p,
             "lr_q": self.lr_q,
@@ -780,5 +393,4 @@
         """
         self.logs = {}
         self.logs["policy_loss"] = []
-        self.logs["value_loss"] = []
->>>>>>> f39dd364
+        self.logs["value_loss"] = []
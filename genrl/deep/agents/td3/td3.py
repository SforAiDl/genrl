from copy import deepcopy
from typing import Any, Dict, List, NamedTuple

import numpy as np
import torch
import torch.nn.functional as F

from genrl.deep.agents import OffPolicyAgentAC
from genrl.deep.common.noise import ActionNoise
from genrl.deep.common.utils import get_env_properties, get_model, safe_mean


class TD3(OffPolicyAgentAC):
    """Twin Delayed DDPG Algorithm

    Paper: https://arxiv.org/abs/1509.02971

<<<<<<< HEAD
    Attributes:
        network (str): The network type of the Q-value function.
            Supported types: ["cnn", "mlp"]
        env (Environment): The environment that the agent is supposed to act on
        create_model (bool): Whether the model of the algo should be created when initialised
        batch_size (int): Mini batch size for loading experiences
        gamma (float): The discount factor for rewards
        layers (:obj:`tuple` of :obj:`int`): Layers in the Neural Network
            of the Q-value function
        lr_policy (float): Learning rate for the policy/actor
        lr_value (float): Learning rate for the critic
        replay_size (int): Capacity of the Replay Buffer
        buffer_type (str): Choose the type of Buffer: ["push", "prioritized"]
        polyak (float): Target model update parameter (1 for hard update)
        policy_frequency (int): Frequency of policy updates in comparison to critic updates
        noise (:obj:`ActionNoise`): Action Noise function added to aid in exploration
        noise_std (float): Standard deviation of the action noise distribution
        seed (int): Seed for randomness
        render (bool): Should the env be rendered during training?
        device (str): Hardware being used for training. Options:
            ["cuda" -> GPU, "cpu" -> CPU]
=======
    :param network: (str or BaseActorCritic) The deep neural network layer types ['mlp'] or a CustomClass
    :param env: (Gym environment) The environment to learn from
    :param gamma: (float) discount factor
    :param replay_size: (int) Replay memory size
    :param batch_size: (int) Update batch size
    :param lr_p: (float) Policy network learning rate
    :param lr_q: (float) Q network learning rate
    :param polyak: (float) Polyak averaging weight to update target network
    :param policy_frequency: (int) Update actor and target networks every
        policy_frequency steps
    :param epochs: (int) Number of epochs
    :param start_steps: (int) Number of exploratory steps at start
    :param steps_per_epoch: (int) Number of steps per epoch
    :param noise_std: (float) Standard deviation for action noise
    :param max_ep_len: (int) Maximum steps per episode
    :param start_update: (int) Number of steps before first parameter update
    :param update_interval: (int) Number of steps between parameter updates
    :param policy_layers: (tuple or list) Number of neurons in hidden layers of the policy network
    :param value_layers: (tuple or list) Number of neurons in hidden layers of the value networks
    :param seed (int): seed for torch and gym
    :param render (boolean): if environment is to be rendered
    :param device (str): device to use for tensor operations; 'cpu' for cpu
        and 'cuda' for gpu
    :type network: str
    :type env: Gym environment
    :type gamma: float
    :type replay_size: int
    :type batch_size: int
    :type lr_p: float
    :type lr_q: float
    :type polyak: float
    :type policy_frequency: int
    :type epochs: int
    :type start_steps: int
    :type steps_per_epoch: int
    :type noise_std: float
    :type max_ep_len: int
    :type start_update: int
    :type update_interval: int
    :type policy_layers: tuple or list
    :type value_layers: tuple or list
    :type seed: int
    :type render: boolean
    :type device: str
>>>>>>> c19dbdd9
    """

    def __init__(
        self,
        *args,
        policy_frequency: int = 2,
        noise: ActionNoise = None,
        noise_std: float = 0.1,
<<<<<<< HEAD
        **kwargs,
=======
        max_ep_len: int = 1000,
        start_update: int = 1000,
        update_interval: int = 50,
        policy_layers: Tuple = (256, 256),
        value_layers: Tuple = (256, 256),
        seed: Optional[int] = None,
        render: bool = False,
        device: Union[torch.device, str] = "cpu",
>>>>>>> c19dbdd9
    ):
        super(TD3, self).__init__(*args, **kwargs)
        self.policy_frequency = policy_frequency
        self.noise = noise
        self.noise_std = noise_std
<<<<<<< HEAD
=======
        self.max_ep_len = max_ep_len
        self.start_update = start_update
        self.update_interval = update_interval
        self.policy_layers = policy_layers
        self.value_layers = value_layers
        self.seed = seed
        self.render = render

        # Assign device
        if "cuda" in device and torch.cuda.is_available():
            self.device = torch.device(device)
        else:
            self.device = torch.device("cpu")

        # Assign seed
        if seed is not None:
            set_seeds(seed, self.env)
>>>>>>> c19dbdd9

        self.empty_logs()
        if self.create_model:
            self._create_model()

    def _create_model(self) -> None:
        """Initializes class objects

<<<<<<< HEAD
        Initializes actor-critic architecture, replay buffer and optimizers
        """
        input_dim, action_dim, discrete, _ = get_env_properties(self.env, self.network)
        if discrete:
            raise Exception(
                "Discrete Environments not supported for {}.".format(__class__.__name__)
            )

        if isinstance(self.network, str):
            # Below, the "12" corresponds to the Single Actor, Double Critic network architecture
            self.ac = get_model("ac", self.network + "12")(
                input_dim,
                action_dim,
                hidden=self.layers,
                val_type="Qsa",
                discrete=False,
                num_critics=2,
=======
            self.ac = get_model("ac", self.network)(
                state_dim,
                action_dim,
                self.policy_layers,
                self.value_layers,
                "Qsa",
                False,
            ).to(self.device)

            self.ac.qf2 = get_model("v", self.network)(
                state_dim, action_dim, hidden=self.value_layers, val_type="Qsa"
>>>>>>> c19dbdd9
            )
        else:
            self.ac = self.network

        if self.noise is not None:
            self.noise = self.noise(
                np.zeros_like(action_dim), self.noise_std * np.ones_like(action_dim)
            )

        self.ac_target = deepcopy(self.ac)

        self.replay_buffer = self.buffer_class(self.replay_size)
        self.critic_params = list(self.ac.critic[0].parameters()) + list(
            self.ac.critic[1].parameters()
        )
        self.optimizer_value = torch.optim.Adam(self.critic_params, lr=self.lr_value)
        self.optimizer_policy = torch.optim.Adam(
            self.ac.actor.parameters(), lr=self.lr_policy
        )

    def update_params(self, update_interval: int) -> None:
        """Update parameters of the model

        Args:
            update_interval (int): Interval between successive updates of the target model
        """
        for timestep in range(update_interval):
            batch = self.sample_from_buffer()

            value_loss = self.get_q_loss(batch)

            self.optimizer_value.zero_grad()
            value_loss.backward()
            self.optimizer_value.step()

            # Delayed Update
            if timestep % self.policy_frequency == 0:
                policy_loss = self.get_p_loss(batch.states)

                for param in self.critic_params:
                    param.requires_grad = False

                self.optimizer_policy.zero_grad()
                policy_loss.backward()
                self.optimizer_policy.step()

                for param in self.critic_params:
                    param.requires_grad = True

                self.logs["policy_loss"].append(policy_loss.item())
                self.logs["value_loss"].append(value_loss.item())

                self.update_target_model()

    def get_hyperparams(self) -> Dict[str, Any]:
        """Get relevant hyperparameters to save

        Returns:
            hyperparams (:obj:`dict`): Hyperparameters to be saved
        """
        hyperparams = {
            "network": self.network,
            "gamma": self.gamma,
            "batch_size": self.batch_size,
            "replay_size": self.replay_size,
            "lr_policy": self.lr_policy,
            "lr_value": self.lr_value,
            "polyak": self.polyak,
            "policy_frequency": self.policy_frequency,
            "noise_std": self.noise_std,
            "weights": self.ac.state_dict(),
        }

        return hyperparams

    def get_logging_params(self) -> Dict[str, Any]:
        """Gets relevant parameters for logging

        Returns:
            logs (:obj:`dict`): Logging parameters for monitoring training
        """
        logs = {
            "policy_loss": safe_mean(self.logs["policy_loss"]),
            "value_loss": safe_mean(self.logs["value_loss"]),
        }

        self.empty_logs()
        return logs

    def empty_logs(self):
        """Empties logs
        """
        self.logs = {}
        self.logs["policy_loss"] = []
        self.logs["value_loss"] = []<|MERGE_RESOLUTION|>--- conflicted
+++ resolved
@@ -15,7 +15,6 @@
 
     Paper: https://arxiv.org/abs/1509.02971
 
-<<<<<<< HEAD
     Attributes:
         network (str): The network type of the Q-value function.
             Supported types: ["cnn", "mlp"]
@@ -23,8 +22,8 @@
         create_model (bool): Whether the model of the algo should be created when initialised
         batch_size (int): Mini batch size for loading experiences
         gamma (float): The discount factor for rewards
-        layers (:obj:`tuple` of :obj:`int`): Layers in the Neural Network
-            of the Q-value function
+        policy_layers (:obj:`tuple` of :obj:`int`): Neural network layer dimensions for the policy
+        value_layers (:obj:`tuple` of :obj:`int`): Neural network layer dimensions for the critics
         lr_policy (float): Learning rate for the policy/actor
         lr_value (float): Learning rate for the critic
         replay_size (int): Capacity of the Replay Buffer
@@ -37,52 +36,6 @@
         render (bool): Should the env be rendered during training?
         device (str): Hardware being used for training. Options:
             ["cuda" -> GPU, "cpu" -> CPU]
-=======
-    :param network: (str or BaseActorCritic) The deep neural network layer types ['mlp'] or a CustomClass
-    :param env: (Gym environment) The environment to learn from
-    :param gamma: (float) discount factor
-    :param replay_size: (int) Replay memory size
-    :param batch_size: (int) Update batch size
-    :param lr_p: (float) Policy network learning rate
-    :param lr_q: (float) Q network learning rate
-    :param polyak: (float) Polyak averaging weight to update target network
-    :param policy_frequency: (int) Update actor and target networks every
-        policy_frequency steps
-    :param epochs: (int) Number of epochs
-    :param start_steps: (int) Number of exploratory steps at start
-    :param steps_per_epoch: (int) Number of steps per epoch
-    :param noise_std: (float) Standard deviation for action noise
-    :param max_ep_len: (int) Maximum steps per episode
-    :param start_update: (int) Number of steps before first parameter update
-    :param update_interval: (int) Number of steps between parameter updates
-    :param policy_layers: (tuple or list) Number of neurons in hidden layers of the policy network
-    :param value_layers: (tuple or list) Number of neurons in hidden layers of the value networks
-    :param seed (int): seed for torch and gym
-    :param render (boolean): if environment is to be rendered
-    :param device (str): device to use for tensor operations; 'cpu' for cpu
-        and 'cuda' for gpu
-    :type network: str
-    :type env: Gym environment
-    :type gamma: float
-    :type replay_size: int
-    :type batch_size: int
-    :type lr_p: float
-    :type lr_q: float
-    :type polyak: float
-    :type policy_frequency: int
-    :type epochs: int
-    :type start_steps: int
-    :type steps_per_epoch: int
-    :type noise_std: float
-    :type max_ep_len: int
-    :type start_update: int
-    :type update_interval: int
-    :type policy_layers: tuple or list
-    :type value_layers: tuple or list
-    :type seed: int
-    :type render: boolean
-    :type device: str
->>>>>>> c19dbdd9
     """
 
     def __init__(
@@ -91,43 +44,12 @@
         policy_frequency: int = 2,
         noise: ActionNoise = None,
         noise_std: float = 0.1,
-<<<<<<< HEAD
         **kwargs,
-=======
-        max_ep_len: int = 1000,
-        start_update: int = 1000,
-        update_interval: int = 50,
-        policy_layers: Tuple = (256, 256),
-        value_layers: Tuple = (256, 256),
-        seed: Optional[int] = None,
-        render: bool = False,
-        device: Union[torch.device, str] = "cpu",
->>>>>>> c19dbdd9
     ):
         super(TD3, self).__init__(*args, **kwargs)
         self.policy_frequency = policy_frequency
         self.noise = noise
         self.noise_std = noise_std
-<<<<<<< HEAD
-=======
-        self.max_ep_len = max_ep_len
-        self.start_update = start_update
-        self.update_interval = update_interval
-        self.policy_layers = policy_layers
-        self.value_layers = value_layers
-        self.seed = seed
-        self.render = render
-
-        # Assign device
-        if "cuda" in device and torch.cuda.is_available():
-            self.device = torch.device(device)
-        else:
-            self.device = torch.device("cpu")
-
-        # Assign seed
-        if seed is not None:
-            set_seeds(seed, self.env)
->>>>>>> c19dbdd9
 
         self.empty_logs()
         if self.create_model:
@@ -136,7 +58,6 @@
     def _create_model(self) -> None:
         """Initializes class objects
 
-<<<<<<< HEAD
         Initializes actor-critic architecture, replay buffer and optimizers
         """
         input_dim, action_dim, discrete, _ = get_env_properties(self.env, self.network)
@@ -150,23 +71,11 @@
             self.ac = get_model("ac", self.network + "12")(
                 input_dim,
                 action_dim,
-                hidden=self.layers,
+                policy_layers=self.policy_layers,
+                value_layers=self.value_layers,
                 val_type="Qsa",
                 discrete=False,
                 num_critics=2,
-=======
-            self.ac = get_model("ac", self.network)(
-                state_dim,
-                action_dim,
-                self.policy_layers,
-                self.value_layers,
-                "Qsa",
-                False,
-            ).to(self.device)
-
-            self.ac.qf2 = get_model("v", self.network)(
-                state_dim, action_dim, hidden=self.value_layers, val_type="Qsa"
->>>>>>> c19dbdd9
             )
         else:
             self.ac = self.network

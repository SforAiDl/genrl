--- conflicted
+++ resolved
@@ -1,4 +1,3 @@
-<<<<<<< HEAD
 import os
 from abc import ABC
 from typing import Any, List, Optional, Type, Union
@@ -528,478 +527,4 @@
                 self.save(epoch * self.agent.batch_size)
 
         self.env.close()
-        self.logger.close()
-=======
-from abc import ABC
-from typing import Any, List, Optional, Type, Union
-
-import gym
-import numpy as np
-import torch
-
-from ...environments import VecEnv
-from .buffers import PrioritizedBuffer, ReplayBuffer
-from .logger import Logger
-from .utils import save_params, set_seeds
-
-
-class Trainer(ABC):
-    """
-    Base Trainer class. To be inherited specific usecases.
-
-    :param agent: Algorithm object
-    :param env: Environment
-    :param logger: Logger object
-    :param x_axis: Key plotted on x_axis 
-    :param buffer: Buffer Object
-    :param off_policy: Is the algorithm off-policy?
-    :param save_interval: Model to save in each of these many timesteps
-    :param render: Should the Environment render
-    :param max_ep_len: Max Episode Length
-    :param distributed: (True if distributed training is enabled, else
-False (To be implemented))
-    :param ckpt_log_name: Model checkpoint name
-    :param steps_per_epochs: Steps to take per epoch?
-    :param epochs: Total Epochs to train for
-    :param device: Device to train model on
-    :param log_interval: Log important params every these many steps
-    :param batch_size: Size of batch
-    :param seed: Set seed for reproducibility
-    :param deterministic_actions: Take deterministic actions during training.
-    :type agent: object
-    :type env: object
-    :type logger: object
-    :type x_axis: str
-    :type buffer: object
-    :type off_policy: bool
-    :type save_interval: int
-    :type render: bool
-    :type max_ep_len: int
-    :type distributed: bool
-    :type ckpt_log_name: string
-    :type steps_per_epochs: int
-    :type epochs: int
-    :type device: string
-    :type log_interval: int
-    :type batch_size: int
-    :type seed: int
-    :type deterministic_actions: bool
-    """
-
-    def __init__(
-        self,
-        agent: Any,
-        env: Union[gym.Env, VecEnv],
-        log_mode: List[str] = ["stdout"],
-        x_axis: str = "timestep",
-        buffer: Union[Type[ReplayBuffer], Type[PrioritizedBuffer]] = None,
-        off_policy: bool = False,
-        save_interval: int = 0,
-        render: bool = False,
-        max_ep_len: int = 1000,
-        distributed: bool = False,
-        ckpt_log_name: str = "experiment",
-        steps_per_epoch: int = 4000,
-        epochs: int = 10,
-        device: Union[torch.device, str] = "cpu",
-        log_interval: int = 10,
-        evaluate_episodes: int = 500,
-        logdir: str = "logs",
-        batch_size: int = 50,
-        seed: Optional[int] = None,
-        deterministic_actions: bool = False,
-        transform: bool = None,
-        history_length: int = 4,
-    ):
-        self.agent = agent
-        self.env = env
-        self.log_mode = log_mode
-        self.x_axis = x_axis
-        self.logdir = logdir
-        self.off_policy = off_policy
-        if self.off_policy and buffer is None:
-            if self.agent.replay_buffer is None:
-                raise Exception("Off Policy Training requires a Replay Buffer")
-            else:
-                self.buffer = self.agent.replay_buffer
-        self.save_interval = save_interval
-        self.render = render
-        self.max_ep_len = max_ep_len
-        self.ckpt_log_name = ckpt_log_name
-        self.steps_per_epoch = steps_per_epoch
-        self.epochs = epochs
-        self.device = device
-        self.log_interval = log_interval
-        self.evaluate_episodes = evaluate_episodes
-        self.batch_size = batch_size
-        self.deterministic_actions = deterministic_actions
-        self.transform = transform
-        self.history_length = history_length
-
-        if seed is not None:
-            set_seeds(seed, self.env)
-
-        self.logger = Logger(logdir=logdir, formats=[*log_mode])
-
-    def train(self) -> None:
-        """
-        To be defined in inherited classes
-        """
-        raise NotImplementedError
-
-    def evaluate(self) -> None:
-        """
-        Evaluate function
-        """
-        ep, ep_r = 0, np.zeros(self.env.n_envs)
-        ep_rews = []
-        state = self.env.reset()
-        while True:
-            if self.off_policy:
-                action = self.agent.select_action(state)
-            else:
-                action, _, _ = self.agent.select_action(state)
-
-            if isinstance(action, torch.Tensor):
-                action = action.numpy()
-
-            next_state, reward, done, _ = self.env.step(action)
-            ep_r += reward
-            state = next_state
-            if np.any(done):
-                for i, di in enumerate(done):
-                    if di:
-                        ep += 1
-                        ep_rews.append(ep_r[i])
-                        ep_r[i] = 0
-            if ep == self.evaluate_episodes:
-                print(
-                    "Evaluated for {} episodes, Mean Reward: {}, Std Deviation for the Reward: {}".format(
-                        self.evaluate_episodes, np.mean(ep_rews), np.std(ep_rews),
-                    )
-                )
-                return
-
-    @property
-    def n_envs(self) -> int:
-        """
-        Number of environments
-        """
-        return self.env.n_envs
-
-
-class OffPolicyTrainer(Trainer):
-    """
-    Off-Policy Trainer class
-
-    :param agent: Algorithm object
-    :param env: Environment
-    :param logger: Logger object
-    :param x_axis: Key plotted on x_axis
-    :param buffer: Buffer Object. Cannot be None for Off-policy
-    :param off_policy: Is the algorithm off-policy?
-    :param save_interval: Model to save in each of these many timesteps
-    :param render: Should the Environment render
-    :param max_ep_len: Max Episode Length
-    :param distributed: (Should distributed training be enabled?
-(To be implemented))
-    :param ckpt_log_name: Model checkpoint name
-    :param steps_per_epochs: Steps to take per epoch?
-    :param epochs: Total Epochs to train for
-    :param device: Device to train model on
-    :param log_interval: Log important params every these many steps
-    :param batch_size: Size of batch
-    :param seed: Set seed for reproducibility
-    :param deterministic_actions: Take deterministic actions during training.
-    :param warmup_steps: (Observe the environment for these many steps
-with randomly sampled actions to store in buffer.)
-    :param start_update: (Starting updating the policy after these
-many steps)
-    :param update_interval: Update model policies after number of steps.
-    :type agent: object
-    :type env: object
-    :type logger: object
-    :type x_axis: str
-    :type buffer: object
-    :type off_policy: bool
-    :type save_interval:int
-    :type render: bool
-    :type max_ep_len: int
-    :type distributed: int
-    :type ckpt_log_name: string
-    :type steps_per_epochs: int
-    :type epochs: int
-    :type device: string
-    :type log_interval: int
-    :type batch_size: int
-    :type seed: int
-    :type deterministic_actions: bool
-    :type warmup_steps: int
-    :type start_update: int
-    :type update_interval: int
-    """
-
-    def __init__(
-        self,
-        agent: Any,
-        env: Union[gym.Env, VecEnv],
-        log_mode: List[str] = ["stdout"],
-        x_axis: str = "timestep",
-        buffer: Union[Type[ReplayBuffer], Type[PrioritizedBuffer]] = None,
-        off_policy: bool = True,
-        save_interval: int = 0,
-        render: bool = False,
-        max_ep_len: int = 1000,
-        distributed: bool = False,
-        ckpt_log_name: str = "experiment",
-        steps_per_epoch: int = 4000,
-        epochs: int = 10,
-        device: Union[torch.device, str] = "cpu",
-        log_interval: int = 10,
-        evaluate_episodes: int = 500,
-        logdir: str = "logs",
-        batch_size: int = 50,
-        seed: Optional[int] = 0,
-        deterministic_actions: bool = False,
-        warmup_steps: int = 1000,
-        start_update: int = 1000,
-        update_interval: int = 50,
-    ):
-        super(OffPolicyTrainer, self).__init__(
-            agent,
-            env,
-            log_mode,
-            x_axis,
-            buffer,
-            off_policy,
-            save_interval,
-            render,
-            max_ep_len,
-            distributed,
-            ckpt_log_name,
-            steps_per_epoch,
-            epochs,
-            device,
-            log_interval,
-            evaluate_episodes,
-            logdir,
-            batch_size,
-            seed,
-            deterministic_actions,
-        )
-        self.warmup_steps = warmup_steps
-        self.update_interval = update_interval
-        self.start_update = start_update
-        self.network_type = self.agent.network_type
-
-    def train(self) -> None:
-        """
-        Run training
-        """
-        state, episode_reward, episode_len, episode = (
-            self.env.reset(),
-            np.zeros(self.env.n_envs),
-            np.zeros(self.env.n_envs),
-            np.zeros(self.env.n_envs),
-        )
-        total_steps = self.steps_per_epoch * self.epochs * self.env.n_envs
-
-        if "noise" in self.agent.__dict__ and self.agent.noise is not None:
-            self.agent.noise.reset()
-
-        if self.agent.__class__.__name__ == "DQN":
-            self.agent.update_target_model()
-
-        assert self.update_interval % self.env.n_envs == 0
-
-        self.rewards = [0]
-
-        for timestep in range(0, total_steps, self.env.n_envs):
-            self.agent.update_params_before_select_action(timestep)
-
-            if timestep < self.warmup_steps:
-                action = np.array(self.env.sample())
-            else:
-                action = self.agent.select_action(state)
-
-            next_state, reward, done, _ = self.env.step(action)
-
-            if self.render:
-                self.env.render()
-
-            episode_reward += reward
-            episode_len += 1
-
-            done = [
-                False if episode_len[i] == self.max_ep_len else done[i]
-                for i, ep_len in enumerate(episode_len)
-            ]
-
-            self.buffer.extend(zip(state, action, reward, next_state, done))
-            state = next_state.copy()
-
-            if np.any(done) or np.any(episode_len == self.max_ep_len):
-                if "noise" in self.agent.__dict__ and self.agent.noise is not None:
-                    self.agent.noise.reset()
-
-                if sum(episode) % self.log_interval == 0:
-                    # print(self.rewards)
-                    self.logger.write(
-                        {
-                            "timestep": timestep,
-                            "Episode": sum(episode),
-                            **self.agent.get_logging_params(),
-                            "Episode Reward": np.mean(self.rewards),
-                        },
-                        self.x_axis
-                    )
-                    self.rewards = [0]
-
-                for i, di in enumerate(done):
-                    if di:
-                        self.rewards.append(episode_reward[i])
-                        episode_reward[i] = 0
-                        episode_len[i] = 0
-                        episode[i] += 1
-
-            if timestep >= self.start_update and timestep % self.update_interval == 0:
-                self.agent.update_params(self.update_interval)
-
-            if (
-                timestep >= self.start_update
-                and self.save_interval != 0
-                and timestep % self.save_interval == 0
-            ):
-                self.checkpoint = self.agent.get_hyperparams()
-                save_params(self.agent, timestep)
-
-        self.env.close()
-        self.logger.close()
-
-
-class OnPolicyTrainer(Trainer):
-    """
-    Base Trainer class. To be inherited specific usecases.
-
-    :param agent: Algorithm object
-    :param env: Environment
-    :param logger: Logger Object
-    :param x_axis: Key plotted on x_axis
-    :param buffer: Buffer Object
-    :param off_policy: Is the algorithm off-policy?
-    :param save_interval: Model to save in each of these many timesteps
-    :param render: Should the Environment render
-    :param max_ep_len: Max Episode Length
-    :param distributed: (Should distributed training be enabled?
-(To be implemented))
-    :param ckpt_log_name: Model checkpoint name
-    :param steps_per_epochs: Steps to take per epoch?
-    :param epochs: Total Epochs to train for
-    :param device: Device to train model on
-    :param log_interval: Log important params every these many steps
-    :param batch_size: Size of batch
-    :param seed: Set seed for reproducibility
-    :param deterministic_actions: Take deterministic actions during training.
-    :type agent: object
-    :type env: object
-    :type logger: object
-    :type x_axis: str
-    :type buffer: object
-    :type off_policy: bool
-    :type save_interval:int
-    :type render: bool
-    :type max_ep_len: int
-    :type distributed: int
-    :type ckpt_log_name: string
-    :type steps_per_epochs: int
-    :type epochs: int
-    :type device: string
-    :type log_interval: int
-    :type batch_size: int
-    :type seed: int
-    :type deterministic_actions: bool
-    """
-
-    def __init__(
-        self,
-        agent: Any,
-        env: Union[gym.Env, VecEnv],
-        log_mode: List[str] = ["stdout"],
-        x_axis: str = "timestep",
-        save_interval: int = 0,
-        render: bool = False,
-        max_ep_len: int = 1000,
-        distributed: bool = False,
-        ckpt_log_name: str = "experiment",
-        steps_per_epoch: int = 4000,
-        epochs: int = 10,
-        device: Union[torch.device, str] = "cpu",
-        log_interval: int = 10,
-        evaluate_episodes: int = 500,
-        logdir: str = "logs",
-        batch_size: int = 50,
-        seed: Optional[int] = None,
-        deterministic_actions: bool = False,
-    ):
-        super(OnPolicyTrainer, self).__init__(
-            agent,
-            env,
-            log_mode,
-            x_axis,
-            buffer=None,
-            off_policy=False,
-            save_interval=save_interval,
-            render=render,
-            max_ep_len=max_ep_len,
-            distributed=distributed,
-            ckpt_log_name=ckpt_log_name,
-            steps_per_epoch=steps_per_epoch,
-            epochs=epochs,
-            device=device,
-            log_interval=log_interval,
-            evaluate_episodes=evaluate_episodes,
-            logdir=logdir,
-            batch_size=batch_size,
-            seed=seed,
-            deterministic_actions=deterministic_actions,
-        )
-
-    def train(self) -> None:
-        """
-        Run training.
-        """
-        for epoch in range(self.epochs):
-            self.agent.epoch_reward = np.zeros(self.env.n_envs)
-
-            self.agent.rollout.reset()
-            self.agent.rewards = []
-
-            state = self.env.reset()
-            values, done = self.agent.collect_rollouts(state)
-
-            self.agent.get_traj_loss(values, done)
-
-            self.agent.update_policy()
-
-            if epoch % self.log_interval == 0:
-                self.logger.write(
-                    {
-                        "Timestep": epoch * self.agent.rollout_size,
-                        "Episode": epoch,
-                        **self.agent.get_logging_params(),
-                    },
-                    self.x_axis
-                )
-
-            if self.render:
-                self.env.render()
-
-            if self.save_interval != 0 and epoch % self.save_interval == 0:
-                self.checkpoint = self.agent.get_hyperparams()
-                save_params(self.agent, epoch * self.agent.batch_size)
-                # save_params(self.agent, epoch * self.agent.timesteps_per_actorbatch)
-
-        self.env.close()
-        self.logger.close()
-        
->>>>>>> 36928c93
+        self.logger.close()
import os
<<<<<<< HEAD
import traceback
from abc import ABC
from datetime import datetime
=======
from abc import ABC
>>>>>>> 03f6a0e6
from typing import Any, List, Optional, Type, Union

import gym
import numpy as np
import torch

from ...environments import VecEnv
from .buffers import PrioritizedBuffer, ReplayBuffer
from .logger import Logger
from .utils import safe_mean, set_seeds


class Trainer(ABC):
    """
    Base Trainer class. To be inherited specific usecases.

    :param agent: Algorithm object
    :param env: Environment
    :param logger: Logger object
<<<<<<< HEAD
=======
    :param log_key: Key plotted on x_axis
>>>>>>> 03f6a0e6
    :param buffer: Buffer Object
    :param off_policy: Is the algorithm off-policy?
    :param save_interval: Model to save in each of these many timesteps
    :param render: Should the Environment render
    :param max_ep_len: Max Episode Length
    :param distributed: (True if distributed training is enabled, else
False (To be implemented))
    :param steps_per_epochs: Steps to take per epoch?
    :param epochs: Total Epochs to train for
    :param device: Device to train model on
    :param log_interval: Log important params every these many steps
    :param batch_size: Size of batch
    :param seed: Set seed for reproducibility
    :param deterministic_actions: Take deterministic actions during training.
    :type agent: object
    :type env: object
    :type logger: object
<<<<<<< HEAD
=======
    :type log_key: str
>>>>>>> 03f6a0e6
    :type buffer: object
    :type off_policy: bool
    :type save_interval: int
    :type render: bool
    :type max_ep_len: int
    :type distributed: bool
    :type steps_per_epochs: int
    :type epochs: int
    :type device: string
    :type log_interval: int
    :type batch_size: int
    :type seed: int
    :type deterministic_actions: bool
    """

    def __init__(
        self,
        agent: Any,
        env: Union[gym.Env, VecEnv],
        log_mode: List[str] = ["stdout"],
<<<<<<< HEAD
=======
        log_key: str = "timestep",
>>>>>>> 03f6a0e6
        buffer: Union[Type[ReplayBuffer], Type[PrioritizedBuffer]] = None,
        off_policy: bool = False,
        save_interval: int = 0,
        save_model: str = "checkpoints",
        run_num: int = None,
        load_model: str = None,
        render: bool = False,
        max_ep_len: int = 1000,
        distributed: bool = False,
        steps_per_epoch: int = 4000,
        epochs: int = 10,
        device: Union[torch.device, str] = "cpu",
        log_interval: int = 10,
        evaluate_episodes: int = 50,
        logdir: str = "logs",
        batch_size: int = 50,
        seed: Optional[int] = None,
        deterministic_actions: bool = False,
    ):
        self.agent = agent
        self.env = env
        self.log_mode = log_mode
<<<<<<< HEAD
=======
        self.log_key = log_key
>>>>>>> 03f6a0e6
        self.logdir = logdir
        self.off_policy = off_policy
        if self.off_policy and buffer is None:
            if self.agent.replay_buffer is None:
                raise Exception("Off Policy Training requires a Replay Buffer")
            else:
                self.buffer = self.agent.replay_buffer
        self.save_interval = save_interval
        self.save_model = save_model
        self.run_num = run_num
        self.load_model = load_model
        self.render = render
        self.max_ep_len = max_ep_len
        self.steps_per_epoch = steps_per_epoch
        self.epochs = epochs
        self.device = device
        self.log_interval = log_interval
        self.evaluate_episodes = evaluate_episodes
        self.batch_size = batch_size
        self.deterministic_actions = deterministic_actions

        if seed is not None:
            set_seeds(seed, self.env)

        self.logger = Logger(logdir=logdir, formats=[*log_mode])

    def train(self) -> None:
        """
        To be defined in inherited classes
        """
        raise NotImplementedError

    def evaluate(self, render=False) -> None:
        """
        Evaluate function
        """
        episode, episode_reward = 0, np.zeros(self.env.n_envs)
        episode_rewards = []
        state = self.env.reset()
        while True:
            if self.off_policy:
                action = self.agent.select_action(state, deterministic=True)
            else:
                action, _, _ = self.agent.select_action(state)

            if isinstance(action, torch.Tensor):
                action = action.numpy()

            next_state, reward, done, _ = self.env.step(action)

            if render:
                self.env.render()

            episode_reward += reward
            state = next_state
            if np.any(done):
                for i, di in enumerate(done):
                    if di:
                        episode += 1
                        episode_rewards.append(episode_reward[i])
                        episode_reward[i] = 0
            if episode == self.evaluate_episodes:
                print(
                    "Evaluated for {} episodes, Mean Reward: {}, Std Deviation for the Reward: {}".format(
                        self.evaluate_episodes,
                        np.mean(episode_rewards),
                        np.std(episode_rewards),
                    )
                )
                return

    def save(self, timestep) -> None:
        """
        Function to save all parameters of a given agent

        :param timestep: The timestep during training at which model is being saved
        :type timestep: int
        """
        algo_name = self.agent.__class__.__name__
        env_name = self.env.unwrapped.spec.id

        directory = self.save_model
        path = "{}/{}_{}".format(directory, algo_name, env_name)

        if self.run_num is not None:
            run_num = self.run_num
        else:
            if not os.path.exists(path):
                os.makedirs(path)
                run_num = 0
            elif list(os.scandir(path)) == []:
                run_num = 0
            else:
                last_path = sorted(os.scandir(path), key=lambda d: d.stat().st_mtime)[
                    -1
                ].path
                run_num = int(last_path[len(path) + 1 :].split("-")[0]) + 1
            self.run_num = run_num

        torch.save(
            self.agent.get_hyperparams(),
            "{}/{}-log-{}.pt".format(path, run_num, timestep),
        )

    def load(self):
        path = self.load_model
        try:
            self.agent.checkpoint = torch.load(path)
        except FileNotFoundError:
            raise Exception("Invalid File Name")

        weights = {}

        for key, item in self.checkpoint.items():
            if "weights" not in key:
                setattr(self, key, item)
            else:
                weights[key] = item

        self.agent.load_weights(weights)

        print("Loaded Pretrained Model!")

    @property
    def n_envs(self) -> int:
        """
        Number of environments
        """
        return self.env.n_envs


class OffPolicyTrainer(Trainer):
    """
    Off-Policy Trainer class

    :param agent: Algorithm object
    :param env: Environment
    :param logger: Logger object
<<<<<<< HEAD
=======
    :param log_key: Key plotted on x_axis
>>>>>>> 03f6a0e6
    :param buffer: Buffer Object. Cannot be None for Off-policy
    :param off_policy: Is the algorithm off-policy?
    :param save_interval: Model to save in each of these many timesteps
    :param render: Should the Environment render
    :param max_ep_len: Max Episode Length
    :param distributed: (Should distributed training be enabled?
(To be implemented))
    :param steps_per_epochs: Steps to take per epoch?
    :param epochs: Total Epochs to train for
    :param device: Device to train model on
    :param log_interval: Log important params every these many steps
    :param batch_size: Size of batch
    :param seed: Set seed for reproducibility
    :param deterministic_actions: Take deterministic actions during training.
    :param warmup_steps: (Observe the environment for these many steps
with randomly sampled actions to store in buffer.)
    :param start_update: (Starting updating the policy after these
many steps)
    :param update_interval: Update model policies after number of steps.
    :type agent: object
    :type env: object
    :type logger: object
<<<<<<< HEAD
=======
    :type log_key: str
>>>>>>> 03f6a0e6
    :type buffer: object
    :type off_policy: bool
    :type save_interval:int
    :type render: bool
    :type max_ep_len: int
    :type distributed: int
    :type steps_per_epochs: int
    :type epochs: int
    :type device: string
    :type log_interval: int
    :type batch_size: int
    :type seed: int
    :type deterministic_actions: bool
    :type warmup_steps: int
    :type start_update: int
    :type update_interval: int
    """

    def __init__(
        self,
        agent: Any,
        env: Union[gym.Env, VecEnv],
        log_mode: List[str] = ["stdout"],
<<<<<<< HEAD
=======
        log_key: str = "timestep",
>>>>>>> 03f6a0e6
        buffer: Union[Type[ReplayBuffer], Type[PrioritizedBuffer]] = None,
        off_policy: bool = True,
        save_interval: int = 0,
        save_model: str = "checkpoints",
        run_num: int = None,
        load_model: str = None,
        render: bool = False,
        max_ep_len: int = 1000,
        distributed: bool = False,
        steps_per_epoch: int = 4000,
        epochs: int = 10,
        device: Union[torch.device, str] = "cpu",
        log_interval: int = 10,
        evaluate_episodes: int = 500,
        logdir: str = "logs",
        batch_size: int = 50,
        seed: Optional[int] = 0,
        deterministic_actions: bool = False,
        warmup_steps: int = 1000,
        start_update: int = 1000,
        update_interval: int = 50,
    ):
        super(OffPolicyTrainer, self).__init__(
            agent,
            env,
            log_mode=log_mode,
<<<<<<< HEAD
=======
            log_key=log_key,
>>>>>>> 03f6a0e6
            buffer=buffer,
            off_policy=off_policy,
            save_interval=save_interval,
            save_model=save_model,
            run_num=run_num,
            render=render,
            max_ep_len=max_ep_len,
            distributed=distributed,
            steps_per_epoch=steps_per_epoch,
            epochs=epochs,
            device=device,
            log_interval=log_interval,
            evaluate_episodes=evaluate_episodes,
            logdir=logdir,
            batch_size=batch_size,
            seed=seed,
            deterministic_actions=deterministic_actions,
        )
        self.warmup_steps = warmup_steps
        self.update_interval = update_interval
        self.start_update = start_update
        self.network_type = self.agent.network_type

    def train(self) -> None:
        """
        Run training
        """
        if self.load_model is not None:
            self.load()

        state, episode_len, episode = (
            self.env.reset(),
            np.zeros(self.env.n_envs),
            np.zeros(self.env.n_envs),
        )
        total_steps = self.steps_per_epoch * self.epochs * self.env.n_envs

        if "noise" in self.agent.__dict__ and self.agent.noise is not None:
            self.agent.noise.reset()

        if self.agent.__class__.__name__ == "DQN":
            self.agent.update_target_model()

        assert self.update_interval % self.env.n_envs == 0

        self.rewards = []

        for timestep in range(0, total_steps, self.env.n_envs):
            self.agent.update_params_before_select_action(timestep)

            if timestep < self.warmup_steps:
                action = np.array(self.env.sample())
            else:
                action = self.agent.select_action(state)

            next_state, reward, done, _ = self.env.step(action)

            if self.render:
                self.env.render()

            episode_len += 1

            done = [
                False if episode_len[i] == self.max_ep_len else done[i]
                for i, ep_len in enumerate(episode_len)
            ]

            self.buffer.extend(zip(state, action, reward, next_state, done))
            state = next_state.copy()

            if np.any(done) or np.any(episode_len == self.max_ep_len):
                if "noise" in self.agent.__dict__ and self.agent.noise is not None:
                    self.agent.noise.reset()

                if sum(episode) % self.log_interval == 0:
                    # print(self.rewards)
                    self.logger.write(
                        {
                            "timestep": timestep,
                            "Episode": sum(episode),
                            **self.agent.get_logging_params(),
                            "Episode Reward": safe_mean(self.rewards),
<<<<<<< HEAD
                        }
=======
                        },
                        self.log_key,
>>>>>>> 03f6a0e6
                    )
                    self.rewards = []

                for i, di in enumerate(done):
                    if di:
                        self.rewards.append(self.env.episode_reward[i])
                        self.env.episode_reward[i] = 0
                        episode_len[i] = 0
                        episode[i] += 1

            if timestep >= self.start_update and timestep % self.update_interval == 0:
                self.agent.update_params(self.update_interval)

            if (
                timestep >= self.start_update
                and self.save_interval != 0
                and timestep % self.save_interval == 0
            ):
                self.save(timestep)

        self.env.close()
        self.logger.close()


class OnPolicyTrainer(Trainer):
    """
    Base Trainer class. To be inherited specific usecases.

    :param agent: Algorithm object
    :param env: Environment
    :param logger: Logger Object
<<<<<<< HEAD
=======
    :param log_key: Key plotted on x_axis
>>>>>>> 03f6a0e6
    :param buffer: Buffer Object
    :param off_policy: Is the algorithm off-policy?
    :param save_interval: Model to save in each of these many timesteps
    :param render: Should the Environment render
    :param max_ep_len: Max Episode Length
    :param distributed: (Should distributed training be enabled?
(To be implemented))
    :param steps_per_epochs: Steps to take per epoch?
    :param epochs: Total Epochs to train for
    :param device: Device to train model on
    :param log_interval: Log important params every these many steps
    :param batch_size: Size of batch
    :param seed: Set seed for reproducibility
    :param deterministic_actions: Take deterministic actions during training.
    :type agent: object
    :type env: object
    :type logger: object
<<<<<<< HEAD
=======
    :type log_key: str
>>>>>>> 03f6a0e6
    :type buffer: object
    :type off_policy: bool
    :type save_interval:int
    :type render: bool
    :type max_ep_len: int
    :type distributed: int
    :type steps_per_epochs: int
    :type epochs: int
    :type device: string
    :type log_interval: int
    :type batch_size: int
    :type seed: int
    :type deterministic_actions: bool
    """

    def __init__(
        self,
        agent: Any,
        env: Union[gym.Env, VecEnv],
        log_mode: List[str] = ["stdout"],
<<<<<<< HEAD
=======
        log_key: str = "timestep",
>>>>>>> 03f6a0e6
        save_interval: int = 0,
        save_model: str = "checkpoints",
        run_num: int = None,
        load_model: str = None,
        render: bool = False,
        max_ep_len: int = 1000,
        distributed: bool = False,
        steps_per_epoch: int = 4000,
        epochs: int = 10,
        device: Union[torch.device, str] = "cpu",
        log_interval: int = 10,
        evaluate_episodes: int = 500,
        logdir: str = "logs",
        batch_size: int = 50,
        seed: Optional[int] = None,
        deterministic_actions: bool = False,
    ):
        super(OnPolicyTrainer, self).__init__(
            agent,
            env,
            log_mode,
<<<<<<< HEAD
=======
            log_key=log_key,
>>>>>>> 03f6a0e6
            buffer=None,
            off_policy=False,
            save_interval=save_interval,
            save_model=save_model,
            run_num=run_num,
            render=render,
            max_ep_len=max_ep_len,
            distributed=distributed,
            steps_per_epoch=steps_per_epoch,
            epochs=epochs,
            device=device,
            log_interval=log_interval,
            evaluate_episodes=evaluate_episodes,
            logdir=logdir,
            batch_size=batch_size,
            seed=seed,
            deterministic_actions=deterministic_actions,
        )

    def train(self) -> None:
        """
        Run training.
        """
        if self.load_model is not None:
            self.load()

        for epoch in range(self.epochs):
            self.agent.epoch_reward = np.zeros(self.env.n_envs)

            self.agent.rollout.reset()

            state = self.env.reset()
            values, done = self.agent.collect_rollouts(state)

            self.agent.get_traj_loss(values, done)

            self.agent.update_policy()

            if epoch % self.log_interval == 0:
                self.logger.write(
                    {
                        "Timestep": epoch * self.agent.rollout_size,
                        "Episode": epoch,
                        **self.agent.get_logging_params(),
<<<<<<< HEAD
                    }
=======
                    },
                    self.log_key,
>>>>>>> 03f6a0e6
                )

            if self.render:
                self.env.render()

            if self.save_interval != 0 and epoch % self.save_interval == 0:
                self.save(epoch * self.agent.batch_size)

        self.env.close()
<<<<<<< HEAD
        self.logger.close()


class BanditTrainer:
    """Bandit Trainer Class

    Arguments:
        agent (genrl.deep.bandit.dcb_agents.DCBAgent): Agent to train.
        bandit (genrl.deep.bandit.data_bandits.DataBasedBandit): Bandit to train agent on.
        logdir (str): Path to directory to store logs in.
        log_mode (List[str]): List of modes for logging.
    """

    def __init__(
        self,
        agent: Any,
        bandit: Any,
        logdir: str = "./logs",
        log_mode: List[str] = ["stdout"],
    ):
        self.agent = agent
        self.bandit = bandit
        self.logdir = logdir
        self.log_mode = log_mode
        self.logger = Logger(logdir=logdir, formats=[*log_mode])

    def train(
        self,
        timesteps: int = 10_000,
        update_interval: int = 20,
        update_after: int = 500,
        batch_size: int = 64,
        train_epochs: int = 20,
        log_every: int = 100,
        ignore_init: int = 0,
        init_train_epochs: Optional[int] = None,
        train_epochs_decay_steps: Optional[int] = None,
    ) -> None:
        """Train the agent.

        Args:
            timesteps (int, optional): Number of timesteps to train for. Defaults to 10_000.
            update_interval (int, optional): Number of timesteps between each successive
                parameter update of the agent. Defaults to 20.
            update_after (int, optional): Number of initial timesteps to start updating
                the agent's parameters after. Defaults to 500.
            batch_size (int, optional): Size of batch to update the agent with. Defaults to 64.
            train_epochs (int, optional): Number of epochs to train agent's model for in
                each update. Defaults to 20.
            log_every (int, optional): Timesteps interval for logging. Defaults to 100.
            ignore_init (int, optional): Number of initial steps to ignore for logging. Defaults to 0.
            init_train_epochs (Optional[int], optional): Initial number of epochs to train agents
                for. Defaults to None which implies `train_epochs` is to be used.
            train_epochs_decay_steps (Optional[int], optional): Steps to decay number of epochs
                to train agent for over. Defaults to None.

        Returns:
            dict: Dictionary of metrics recorded during training.
        """
        start_time = datetime.now()
        print(
            f"\nStarted at {start_time:%d-%m-%y %H:%M:%S}\n"
            f"Training {self.agent.__class__.__name__} on {self.bandit.__class__.__name__} "
            f"for {timesteps} timesteps"
        )
        mv_len = timesteps // 20
        context = self.bandit.reset()
        regret_mv_avgs = []
        reward_mv_avgs = []

        train_epochs_schedule = None
        if init_train_epochs is not None and train_epochs_decay_steps is not None:
            train_epochs_schedule = np.linspace(
                init_train_epochs, train_epochs, train_epochs_decay_steps
            )

        try:
            for t in range(1, timesteps + 1):
                action = self.agent.select_action(context)
                context, reward = self.bandit.step(action)
                self.agent.update_db(context, action, reward)

                if train_epochs_schedule is not None and t < train_epochs_decay_steps:
                    train_epochs = int(train_epochs_schedule[t])

                if t > update_after and t % update_interval == 0:
                    self.agent.update_params(action, batch_size, train_epochs)

                if t > ignore_init:
                    regret_mv_avgs.append(np.mean(self.bandit.regret_hist[-mv_len:]))
                    reward_mv_avgs.append(np.mean(self.bandit.reward_hist[-mv_len:]))
                    if t % log_every == 0:
                        self.logger.write(
                            {
                                "Timestep": t,
                                "regret/regret": self.bandit.regret_hist[-1],
                                "reward/reward": reward,
                                "regret/cumulative_regret": self.bandit.cum_regret,
                                "reward/cumulative_reward": self.bandit.cum_reward,
                                "regret/regret_moving_avg": regret_mv_avgs[-1],
                                "reward/reward_moving_avg": reward_mv_avgs[-1],
                            }
                        )

        except KeyboardInterrupt:
            print("\nTraining interrupted by user!\n")

        except Exception as e:
            print(f"\nEncounterred exception during training!\n{e}\n")
            traceback.print_exc()
            raise e

        finally:
            self.logger.close()
            print(
                f"Training completed in {(datetime.now() - start_time).seconds} seconds\n"
                f"Final Regret Moving Average: {regret_mv_avgs[-1]} | "
                f"Final Reward Moving Average: {reward_mv_avgs[-1]}"
            )

            return {
                "regrets": self.bandit.regret_hist,
                "rewards": self.bandit.reward_hist,
                "cumulative_regrets": self.bandit.cum_regret_hist,
                "cumulative_rewards": self.bandit.cum_reward_hist,
                "regret_moving_avgs": regret_mv_avgs,
                "reward_moving_avgs": reward_mv_avgs,
            }
=======
        self.logger.close()
>>>>>>> 03f6a0e6
<|MERGE_RESOLUTION|>--- conflicted
+++ resolved
@@ -1,11 +1,5 @@
 import os
-<<<<<<< HEAD
-import traceback
 from abc import ABC
-from datetime import datetime
-=======
-from abc import ABC
->>>>>>> 03f6a0e6
 from typing import Any, List, Optional, Type, Union
 
 import gym
@@ -25,10 +19,7 @@
     :param agent: Algorithm object
     :param env: Environment
     :param logger: Logger object
-<<<<<<< HEAD
-=======
     :param log_key: Key plotted on x_axis
->>>>>>> 03f6a0e6
     :param buffer: Buffer Object
     :param off_policy: Is the algorithm off-policy?
     :param save_interval: Model to save in each of these many timesteps
@@ -46,10 +37,7 @@
     :type agent: object
     :type env: object
     :type logger: object
-<<<<<<< HEAD
-=======
     :type log_key: str
->>>>>>> 03f6a0e6
     :type buffer: object
     :type off_policy: bool
     :type save_interval: int
@@ -70,10 +58,7 @@
         agent: Any,
         env: Union[gym.Env, VecEnv],
         log_mode: List[str] = ["stdout"],
-<<<<<<< HEAD
-=======
         log_key: str = "timestep",
->>>>>>> 03f6a0e6
         buffer: Union[Type[ReplayBuffer], Type[PrioritizedBuffer]] = None,
         off_policy: bool = False,
         save_interval: int = 0,
@@ -96,10 +81,7 @@
         self.agent = agent
         self.env = env
         self.log_mode = log_mode
-<<<<<<< HEAD
-=======
         self.log_key = log_key
->>>>>>> 03f6a0e6
         self.logdir = logdir
         self.off_policy = off_policy
         if self.off_policy and buffer is None:
@@ -238,10 +220,7 @@
     :param agent: Algorithm object
     :param env: Environment
     :param logger: Logger object
-<<<<<<< HEAD
-=======
     :param log_key: Key plotted on x_axis
->>>>>>> 03f6a0e6
     :param buffer: Buffer Object. Cannot be None for Off-policy
     :param off_policy: Is the algorithm off-policy?
     :param save_interval: Model to save in each of these many timesteps
@@ -264,10 +243,7 @@
     :type agent: object
     :type env: object
     :type logger: object
-<<<<<<< HEAD
-=======
     :type log_key: str
->>>>>>> 03f6a0e6
     :type buffer: object
     :type off_policy: bool
     :type save_interval:int
@@ -291,10 +267,7 @@
         agent: Any,
         env: Union[gym.Env, VecEnv],
         log_mode: List[str] = ["stdout"],
-<<<<<<< HEAD
-=======
         log_key: str = "timestep",
->>>>>>> 03f6a0e6
         buffer: Union[Type[ReplayBuffer], Type[PrioritizedBuffer]] = None,
         off_policy: bool = True,
         save_interval: int = 0,
@@ -321,10 +294,7 @@
             agent,
             env,
             log_mode=log_mode,
-<<<<<<< HEAD
-=======
             log_key=log_key,
->>>>>>> 03f6a0e6
             buffer=buffer,
             off_policy=off_policy,
             save_interval=save_interval,
@@ -407,12 +377,8 @@
                             "Episode": sum(episode),
                             **self.agent.get_logging_params(),
                             "Episode Reward": safe_mean(self.rewards),
-<<<<<<< HEAD
-                        }
-=======
                         },
                         self.log_key,
->>>>>>> 03f6a0e6
                     )
                     self.rewards = []
 
@@ -444,10 +410,7 @@
     :param agent: Algorithm object
     :param env: Environment
     :param logger: Logger Object
-<<<<<<< HEAD
-=======
     :param log_key: Key plotted on x_axis
->>>>>>> 03f6a0e6
     :param buffer: Buffer Object
     :param off_policy: Is the algorithm off-policy?
     :param save_interval: Model to save in each of these many timesteps
@@ -465,10 +428,7 @@
     :type agent: object
     :type env: object
     :type logger: object
-<<<<<<< HEAD
-=======
     :type log_key: str
->>>>>>> 03f6a0e6
     :type buffer: object
     :type off_policy: bool
     :type save_interval:int
@@ -489,10 +449,7 @@
         agent: Any,
         env: Union[gym.Env, VecEnv],
         log_mode: List[str] = ["stdout"],
-<<<<<<< HEAD
-=======
         log_key: str = "timestep",
->>>>>>> 03f6a0e6
         save_interval: int = 0,
         save_model: str = "checkpoints",
         run_num: int = None,
@@ -514,10 +471,7 @@
             agent,
             env,
             log_mode,
-<<<<<<< HEAD
-=======
             log_key=log_key,
->>>>>>> 03f6a0e6
             buffer=None,
             off_policy=False,
             save_interval=save_interval,
@@ -562,12 +516,8 @@
                         "Timestep": epoch * self.agent.rollout_size,
                         "Episode": epoch,
                         **self.agent.get_logging_params(),
-<<<<<<< HEAD
-                    }
-=======
                     },
                     self.log_key,
->>>>>>> 03f6a0e6
                 )
 
             if self.render:
@@ -577,9 +527,7 @@
                 self.save(epoch * self.agent.batch_size)
 
         self.env.close()
-<<<<<<< HEAD
         self.logger.close()
-
 
 class BanditTrainer:
     """Bandit Trainer Class
@@ -705,7 +653,4 @@
                 "cumulative_rewards": self.bandit.cum_reward_hist,
                 "regret_moving_avgs": regret_mv_avgs,
                 "reward_moving_avgs": reward_mv_avgs,
-            }
-=======
-        self.logger.close()
->>>>>>> 03f6a0e6
+            }
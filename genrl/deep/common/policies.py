--- conflicted
+++ resolved
@@ -17,7 +17,6 @@
     """
 
     def __init__(
-<<<<<<< HEAD
         self,
         state_dim,
         action_dim,
@@ -29,16 +28,13 @@
         super(MlpPolicy, self).__init__(
             state_dim, action_dim, hidden, discrete, **kwargs
         )
-=======
-        self, state_dim, action_dim, hidden=(32, 32), disc=True, *args, **kwargs
-    ):
-        super(MlpPolicy, self).__init__(state_dim, action_dim, hidden, disc, **kwargs)
->>>>>>> 9c027d5f
 
         self.state_dim = state_dim
         self.action_dim = action_dim
 
-        self.model = mlp([state_dim] + list(hidden) + [action_dim], sac=self.sac)
+        self.model = mlp(
+            [state_dim] + list(hidden) + [action_dim], sac=self.sac
+        )
 
 
 policy_registry = {"mlp": MlpPolicy}

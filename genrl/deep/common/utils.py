import os
import random

import torch
import numpy as np
import torch.nn as nn
import gym


def get_model(type_, name_):
    if type_ == "ac":
        from genrl.deep.common.actor_critic import get_actor_critic_from_name

        return get_actor_critic_from_name(name_)
    elif type_ == "v":
        from genrl.deep.common.values import get_value_from_name

        return get_value_from_name(name_)
    elif type_ == "p":
        from genrl.deep.common.policies import get_policy_from_name

        return get_policy_from_name(name_)
    raise ValueError


def mlp(sizes, sac=False):
    """
    generate MLP model given sizes of each layer
    """
    layers = []
    limit = len(sizes) if sac is False else len(sizes) - 1
    for j in range(limit - 1):
        act = nn.ReLU if j < limit - 2 else nn.Identity
        layers += [nn.Linear(sizes[j], sizes[j + 1]), act()]
    return nn.Sequential(*layers)


def cnn(channels=(4, 16, 32), kernel_sizes=(8, 4), strides=(4, 2), in_size=84):
    """
    generate CNN model given input size, channels, kernel_sizes and strides
    """
    cnn_layers = []
    output_size = in_size

    for i in range(len(channels) - 1):
        in_channels, out_channels = channels[i], channels[i + 1]
        kernel_size, stride = kernel_sizes[i], strides[i]
        conv = nn.Conv2d(in_channels, out_channels, kernel_size, stride)
        activation = nn.ReLU()
        cnn_layers += [conv, activation]
        output_size = (output_size - kernel_size) / stride + 1

    cnn_layers = nn.Sequential(*cnn_layers)
    output_size = int(out_channels * (output_size ** 2))
    return cnn_layers, output_size


def evaluate(algo, num_timesteps=1000):
    state = algo.env.reset()
    episode, episode_reward, episode_t = 0, 0, 0
    total_reward = 0

    print("\nEvaluating...")
    for _ in range(num_timesteps):
        action = algo.select_action(state)
        next_state, reward, done, _ = algo.env.step(action.item())
        episode_reward += reward
        total_reward += reward
        episode_t += 1

        if done:
            episode += 1
            print(
                "Episode: {}, Reward: {}, Timestep: {}".format(
                    episode, episode_reward, episode_t
                )
            )
            state = algo.env.reset()
            episode_reward, episode_t = 0, 0
        else:
            state = next_state

    algo.env.close()
    print("Average Reward: {}".format(total_reward / num_timesteps))


def save_params(algo, timestep):
    algo_name = algo.__class__.__name__
    env_name = algo.env.unwrapped.spec.id
    directory = algo.save_model
    path = "{}/{}_{}".format(directory, algo_name, env_name)

    if algo.run_num is not None:
        run_num = algo.run_num
    else:
        if not os.path.exists(path):
            os.makedirs(path)
            run_num = 0
        else:
            last_path = sorted(
                os.scandir(path), key=lambda d: d.stat().st_mtime
            )[-1].path
            run_num = int(last_path[len(path) + 1 :].split("-")[0]) + 1
        algo.run_num = run_num

    torch.save(algo.checkpoint, "{}/{}-log-{}.pt".format(path, run_num, timestep))


def load_params(algo):
<<<<<<< HEAD
    path = algo.save_model
=======
    path = algo.load_model
>>>>>>> 55a2179f

    try:
        algo.checkpoint = torch.load(path)
    except FileNotFoundError:
        raise Exception("Invalid file name")


def get_env_properties(env):
    """
    Finds important properties of environment

    :param env: Environment that the agent is interacting with
    :type env: Gym Environment

    :returns: State space dimensions, Action space dimensions, \
discreteness of action space and action limit (highest action value)
    :rtype: int, float, ...; int, float, ...; bool; int, float, ...
    """
    state_dim = env.observation_space.shape[0]

    if isinstance(env.action_space, gym.spaces.Discrete):
        action_dim = env.action_space.n
        discrete = True
        action_lim = None
    elif isinstance(env.action_space, gym.spaces.Box):
        action_dim = env.action_space.shape[0]
        action_lim = env.action_space.high[0]
        discrete = False
    else:
        raise NotImplementedError

    return state_dim, action_dim, discrete, action_lim


def set_seeds(seed, env=None):
    """
    Sets seeds for reproducibility
    :param seed: (int) Seed Value
    :param env: (gym env) Optionally pass gym environment to set its seed
    """
    torch.manual_seed(seed)
    torch.backends.cudnn.deterministic = True
    torch.backends.cudnn.benchmark = False
    np.random.seed(seed)
    random.seed(seed)
    if env is not None:
        env.seed(seed)<|MERGE_RESOLUTION|>--- conflicted
+++ resolved
@@ -107,11 +107,7 @@
 
 
 def load_params(algo):
-<<<<<<< HEAD
-    path = algo.save_model
-=======
     path = algo.load_model
->>>>>>> 55a2179f
 
     try:
         algo.checkpoint = torch.load(path)

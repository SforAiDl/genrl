import torch
import torch.nn as nn
from torch.distributions import Categorical, Normal


class BasePolicy(nn.Module):
<<<<<<< HEAD
    """
    Basic implementation of a general Policy

    :param state_dim: State dimensions of the environment
    :param action_dim: Action dimensions of the environment
    :param hidden: Sizes of hidden layers
    :param discrete: True if action space is discrete, else False
    :type state_dim: int
    :type action_dim: int
    :type hidden: tuple or list
    :type discrete: bool
    """
    def __init__(
        self,
        state_dim,
        action_dim,
        hidden,
        discrete,
        **kwargs
    ):
=======
    def __init__(self, state_dim, action_dim, hidden, discrete, **kwargs):
>>>>>>> 9c027d5f
        super(BasePolicy, self).__init__()

        self.state_dim = state_dim
        self.action_dim = action_dim
        self.hidden = hidden
        self.discrete = discrete

        self.action_lim = kwargs["action_lim"] if "action_lim" in kwargs else 1.0
        self.action_var = kwargs["action_var"] if "action_var" in kwargs else 0.1
        self.sac = kwargs["sac"] if "sac" in kwargs else False

        if self.sac:
            self.fc_mean = nn.Linear(self.hidden[-1], self.action_dim)
            self.fc_std = nn.Linear(self.hidden[-1], self.action_dim)

        self.model = None

    def forward(self, state):
        """
        Defines the computation performed at every call.

        :param state: The state being passed as input to the policy
        :type state: Tensor
        """
        state = self.model.forward(state)
        if self.sac:
            state = nn.ReLU()(state)
            mean = self.fc_mean(state)
            log_std = self.fc_std(state)
            log_std = torch.clamp(log_std, min=-20.0, max=2.0)
            return mean, log_std
        return state

    def get_action(self, state, deterministic=False):
        """
        Get action from policy based on input

        :param state: The state being passed as input to the policy
        :param deterministic: True if the action space is deterministic, \
else False
        :type state: Tensor
        :type deterministic: boolean
        :returns: action
        """
        action_probs = self.forward(state)

        if self.discrete:
            action_probs = nn.Softmax(dim=-1)(action_probs)
            if deterministic:
                action = (torch.argmax(action_probs, dim=-1), None)
            else:
                distribution = Categorical(probs=action_probs)
                action = (distribution.sample(), distribution)
        else:
            action_probs = nn.Tanh()(action_probs) * self.action_lim
            if deterministic:
                action = (action_probs, None)
            else:
                distribution = Normal(action_probs, self.action_var)
                action = (distribution.sample(), distribution)
        return action


class BaseValue(nn.Module):
    """
    Basic implementation of a general Value function
    """
    def __init__(self):
        super(BaseValue, self).__init__()

        self.model = None

    def forward(self, x):
        """
        Defines the computation performed at every call.

        :param x: Input to value function
        :type x: Tensor
        """
        return self.model.forward(x)

    def get_value(self, x):
        """
        Get value from value function based on input

        :param x: Input to value function
        :type x: Tensor
        :returns: Value
        """
        return self.forward(x).squeeze(-1)


class BaseActorCritic(nn.Module):
    """
    Basic implementation of a general Actor Critic
    """
    def __init__(self):
        super(BaseActorCritic, self).__init__()

        self.actor = None
        self.critic = None

    def get_action(self, state, deterministic=False):
        """
        Get action from the Actor based on input

        :param state: The state being passed as input to the Actor
        :param deterministic: True if the action space is deterministic, \
else False
        :type state: Tensor
        :type deterministic: boolean
        :returns: action
        """
        return self.actor.get_action(state, deterministic=deterministic)

    def get_value(self, state):
        """
        Get value from the Critic based on input

        :param state: Input to the Critic
        :type state: Tensor
        :returns: value
        """
        return self.critic.get_value(state)<|MERGE_RESOLUTION|>--- conflicted
+++ resolved
@@ -4,7 +4,6 @@
 
 
 class BasePolicy(nn.Module):
-<<<<<<< HEAD
     """
     Basic implementation of a general Policy
 
@@ -25,9 +24,6 @@
         discrete,
         **kwargs
     ):
-=======
-    def __init__(self, state_dim, action_dim, hidden, discrete, **kwargs):
->>>>>>> 9c027d5f
         super(BasePolicy, self).__init__()
 
         self.state_dim = state_dim
@@ -35,8 +31,12 @@
         self.hidden = hidden
         self.discrete = discrete
 
-        self.action_lim = kwargs["action_lim"] if "action_lim" in kwargs else 1.0
-        self.action_var = kwargs["action_var"] if "action_var" in kwargs else 0.1
+        self.action_lim = (
+            kwargs["action_lim"] if "action_lim" in kwargs else 1.0
+        )
+        self.action_var = (
+            kwargs["action_var"] if "action_var" in kwargs else 0.1
+        )
         self.sac = kwargs["sac"] if "sac" in kwargs else False
 
         if self.sac:

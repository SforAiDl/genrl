from typing import Optional, Tuple

import torch
import torch.nn as nn
<<<<<<< HEAD
import gym
if gym.__version__ == "0.10.5":
    from gym import Space
else:
    from gym.spaces import Space
=======
>>>>>>> 08154e4e
from torch.distributions import Categorical, Normal


class BasePolicy(nn.Module):
    """
    Basic implementation of a general Policy

    :param state_dim: State dimensions of the environment
    :param action_dim: Action dimensions of the environment
    :param hidden: Sizes of hidden layers
    :param discrete: True if action space is discrete, else False
    :type state_dim: int
    :type action_dim: int
    :type hidden: tuple or list
    :type discrete: bool
    """

    def __init__(
<<<<<<< HEAD
        self,
        state_dim: Space,
        action_dim: Space,
        hidden: Tuple,
        discrete: bool,
        **kwargs
=======
        self, state_dim: int, action_dim: int, hidden: Tuple, discrete: bool, **kwargs
>>>>>>> 08154e4e
    ):
        super(BasePolicy, self).__init__()

        self.state_dim = state_dim
        self.action_dim = action_dim
        self.hidden = hidden
        self.discrete = discrete

        self.action_lim = kwargs["action_lim"] if "action_lim" in kwargs else 1.0
        self.action_var = kwargs["action_var"] if "action_var" in kwargs else 0.1
        self.sac = kwargs["sac"] if "sac" in kwargs else False

        if self.sac:
            self.fc_mean = nn.Linear(self.hidden[-1], self.action_dim)
            self.fc_std = nn.Linear(self.hidden[-1], self.action_dim)

        self.model = None

    def forward(
        self, state: torch.Tensor
    ) -> (Tuple[torch.Tensor, Optional[torch.Tensor]]):
        """
        Defines the computation performed at every call.

        :param state: The state being passed as input to the policy
        :type state: Tensor
        """
        state = self.model.forward(state)
        if self.sac:
            state = nn.ReLU()(state)
            mean = self.fc_mean(state)
            log_std = self.fc_std(state)
            log_std = torch.clamp(log_std, min=-20.0, max=2.0)
            return mean, log_std

        return state

    def get_action(
        self, state: torch.Tensor, deterministic: bool = False
    ) -> torch.Tensor:
        """
        Get action from policy based on input

        :param state: The state being passed as input to the policy
        :param deterministic: (True if the action space is deterministic,
else False)
        :type state: Tensor
        :type deterministic: boolean
        :returns: action
        """
        action_probs = self.forward(state)

        if self.discrete:
            action_probs = nn.Softmax(dim=-1)(action_probs)
            if deterministic:
                action = (torch.argmax(action_probs, dim=-1), None)
            else:
                distribution = Categorical(probs=action_probs)
                action = (distribution.sample(), distribution)
        else:
            action_probs = nn.Tanh()(action_probs) * self.action_lim
            if deterministic:
                action = (action_probs, None)
            else:
                distribution = Normal(action_probs, self.action_var)
                action = (distribution.sample(), distribution)
        return action


class BaseValue(nn.Module):
    """
    Basic implementation of a general Value function
    """

    def __init__(self, state_dim: int, action_dim: int):
        super(BaseValue, self).__init__()

        self.state_dim = state_dim
        self.action_dim = action_dim
        self.model = None

    def forward(self, state: torch.Tensor) -> torch.Tensor:
        """
        Defines the computation performed at every call.

        :param state: Input to value function
        :type state: Tensor
        """
        return self.model.forward(state)

    def get_value(self, state: torch.Tensor) -> torch.Tensor:
        """
        Get value from value function based on input

        :param state: Input to value function
        :type state: Tensor
        :returns: Value
        """
        return self.forward(state).squeeze(-1)


class BaseActorCritic(nn.Module):
    """
    Basic implementation of a general Actor Critic
    """

    def __init__(self):
        super(BaseActorCritic, self).__init__()

        self.actor = None
        self.critic = None

    def get_action(
        self, state: torch.Tensor, deterministic: bool = False
    ) -> torch.Tensor:
        """
        Get action from the Actor based on input

        :param state: The state being passed as input to the Actor
        :param deterministic: (True if the action space is deterministic,
else False)
        :type state: Tensor
        :type deterministic: boolean
        :returns: action
        """
        state = torch.as_tensor(state).float()
        return self.actor.get_action(state, deterministic=deterministic)

    def get_value(self, state: torch.Tensor) -> torch.Tensor:
        """
        Get value from the Critic based on input

        :param state: Input to the Critic
        :type state: Tensor
        :returns: value
        """
        state = torch.as_tensor(state).float()
        return self.critic.get_value(state)<|MERGE_RESOLUTION|>--- conflicted
+++ resolved
@@ -2,14 +2,7 @@
 
 import torch
 import torch.nn as nn
-<<<<<<< HEAD
-import gym
-if gym.__version__ == "0.10.5":
-    from gym import Space
-else:
-    from gym.spaces import Space
-=======
->>>>>>> 08154e4e
+
 from torch.distributions import Categorical, Normal
 
 
@@ -28,16 +21,7 @@
     """
 
     def __init__(
-<<<<<<< HEAD
-        self,
-        state_dim: Space,
-        action_dim: Space,
-        hidden: Tuple,
-        discrete: bool,
-        **kwargs
-=======
         self, state_dim: int, action_dim: int, hidden: Tuple, discrete: bool, **kwargs
->>>>>>> 08154e4e
     ):
         super(BasePolicy, self).__init__()
 

--- conflicted
+++ resolved
@@ -1,27 +1,31 @@
-<<<<<<< HEAD
-from genrl.deep.common.actor_critic import (
-    MlpActorCritic, get_actor_critic_from_name
+from genrl.deep.common.actor_critic import (        # noqa
+    MlpActorCritic,
+    get_actor_critic_from_name
 )
-from genrl.deep.common.buffers import ReplayBuffer, PrioritizedBuffer
-=======
-from genrl.deep.common.actor_critic import MlpActorCritic, get_actor_critic_from_name
-from genrl.deep.common.buffers import ReplayBuffer, PushReplayBuffer, PrioritizedBuffer
->>>>>>> 7b9e0647
-from genrl.deep.common.logger import (
+from genrl.deep.common.buffers import (             # noqa
+    ReplayBuffer,
+    PrioritizedBuffer,
+    PushReplayBuffer
+)
+from genrl.deep.common.logger import (              # noqa
     Logger,
     HumanOutputFormat,
     TensorboardLogger,
     CSVLogger,
     get_logger_by_name,
 )
-from genrl.deep.common.noise import (
+from genrl.deep.common.noise import (               # noqa
     ActionNoise,
     NormalActionNoise,
     OrnsteinUhlenbeckActionNoise,
 )
-from genrl.deep.common.policies import MlpPolicy, get_policy_from_name
-from genrl.deep.common.trainer import Trainer, OffPolicyTrainer, OnPolicyTrainer
-from genrl.deep.common.utils import (
+from genrl.deep.common.policies import MlpPolicy, get_policy_from_name  # noqa
+from genrl.deep.common.trainer import (             # noqa
+    Trainer,
+    OffPolicyTrainer,
+    OnPolicyTrainer
+)
+from genrl.deep.common.utils import (               # noqa
     get_model,
     mlp,
     cnn,
@@ -30,15 +34,16 @@
     get_env_properties,
     set_seeds,
 )
-from genrl.deep.common.values import (
+from genrl.deep.common.values import (              # noqa
     _get_val_model,
     MlpValue,
     CNNValue,
     get_value_from_name,
 )
-<<<<<<< HEAD
-from genrl.deep.common.VecEnv import venv
-=======
-from genrl.deep.common.rollout_storage import RolloutBuffer
-from genrl.deep.common.VecEnv import VecEnv, SerialVecEnv, SubProcessVecEnv, venv
->>>>>>> 7b9e0647
+from genrl.deep.common.rollout_storage import RolloutBuffer            # noqa
+from genrl.deep.common.VecEnv import (              # noqa
+    VecEnv,
+    SerialVecEnv,
+    SubProcessVecEnv,
+    venv
+)